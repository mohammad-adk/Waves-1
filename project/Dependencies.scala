import org.portablescala.sbtplatformdeps.PlatformDepsPlugin.autoImport.toPlatformDepsGroupID
import sbt._

object Dependencies {

  def akkaModule(module: String) = "com.typesafe.akka" %% s"akka-$module" % "2.5.16"

  def swaggerModule(module: String) = ("io.swagger" % s"swagger-$module" % "1.5.21").exclude("com.google.guava", "guava")

  def akkaHttpModule(module: String) = "com.typesafe.akka" %% module % "10.1.4"

  def nettyModule(module: String) = "io.netty" % s"netty-$module" % "4.1.24.Final"

  def kamonModule(module: String, v: String) = "io.kamon" %% s"kamon-$module" % v

  val asyncHttpClient = "org.asynchttpclient" % "async-http-client" % "2.4.7"

  lazy val network = Seq("handler", "buffer", "codec").map(nettyModule) ++ Seq(
    "org.bitlet" % "weupnp" % "0.1.4",
    // Solves an issue with kamon-influxdb
    asyncHttpClient.exclude("io.netty", "netty-handler")
  )

  lazy val testKit = scalatest ++ Seq(
    akkaModule("testkit"),
    "org.scalacheck" %% "scalacheck"                  % "1.13.5",
    "org.mockito"    % "mockito-all"                  % "1.10.19",
    "org.scalamock"  %% "scalamock-scalatest-support" % "3.6.0",
    ("org.iq80.leveldb" % "leveldb" % "0.9").exclude("com.google.guava", "guava"),
    akkaHttpModule("akka-http-testkit")
  )

  lazy val itKit = scalatest ++ Seq(
    // Swagger is using Jersey 1.1, hence the shading (https://github.com/spotify/docker-client#a-note-on-shading)
    ("com.spotify" % "docker-client" % "8.11.3").classifier("shaded").exclude("com.google.guava", "guava"),
    "com.fasterxml.jackson.dataformat" % "jackson-dataformat-properties" % "2.9.6",
    asyncHttpClient.exclude("io.netty", "netty-handler")
  )

  lazy val serialization = Seq(
    "com.google.guava"  % "guava"      % "21.0",
    "com.typesafe.play" %% "play-json" % "2.6.10"
  )
  lazy val akka = Seq("actor", "slf4j").map(akkaModule)

  lazy val db = Seq(
    "org.ethereum" % "leveldbjni-all" % "1.18.3"
  )

  lazy val logging = Seq(
    "ch.qos.logback"       % "logback-classic"          % "1.2.3",
    "org.slf4j"            % "slf4j-api"                % "1.7.25",
    "org.slf4j"            % "jul-to-slf4j"             % "1.7.25",
    "net.logstash.logback" % "logstash-logback-encoder" % "4.11"
  )

  lazy val http = Seq("core", "annotations", "models", "jaxrs").map(swaggerModule) ++ Seq(
<<<<<<< HEAD
    "io.swagger"                   %% "swagger-scala-module" % "1.0.4",
    "com.github.swagger-akka-http" %% "swagger-akka-http"    % "0.9.2",
    "com.fasterxml.jackson.core" % "jackson-databind" % "2.9.6",
    "com.fasterxml.jackson.module" %% "jackson-module-scala" % "2.9.6",
=======
    "io.swagger"                   %% "swagger-scala-module" % "1.0.4" exclude("com.fasterxml.jackson.module", "jackson-module-scala_2.12"),
    "com.github.swagger-akka-http" %% "swagger-akka-http"    % "1.0.0",
>>>>>>> c9447805
    akkaHttpModule("akka-http")
  )

  lazy val matcher = Seq(
    akkaModule("persistence"),
    akkaModule("persistence-tck") % "test",
    "org.ethereum"                % "leveldbjni-all" % "1.18.3"
  )

  lazy val metrics = Seq(
    kamonModule("core", "1.1.3"),
    kamonModule("system-metrics", "1.0.0").exclude("io.kamon", "kamon-core_2.12"),
    kamonModule("akka-2.5", "1.1.1").exclude("io.kamon", "kamon-core_2.12"),
    kamonModule("influxdb", "1.0.2"),
    "org.influxdb" % "influxdb-java" % "2.11"
  ).map(_.exclude("org.asynchttpclient", "async-http-client"))

  lazy val fp = Seq(
    "org.typelevel"       %% "cats-core"       % "1.1.0",
    "org.typelevel"       %% "cats-mtl-core"   % "0.3.0",
    "io.github.amrhassan" %% "scalacheck-cats" % "0.4.0" % Test
  )
  lazy val meta = Seq("com.chuusai" %% "shapeless" % "2.3.3")
  lazy val monix = Def.setting(
    Seq(
      // exclusion and explicit dependency can likely be removed when monix 3 is released
      ("io.monix" %%% "monix" % "3.0.0-RC1").exclude("org.typelevel", "cats-effect_2.12"),
      "org.typelevel" %%% "cats-effect" % "0.10.1"
    ))
  lazy val scodec    = Def.setting(Seq("org.scodec" %%% "scodec-core" % "1.10.3"))
  lazy val fastparse = Def.setting(Seq("com.lihaoyi" %%% "fastparse" % "1.0.0", "org.bykn" %%% "fastparse-cats-core" % "0.1.0"))
  lazy val ficus     = Seq("com.iheart" %% "ficus" % "1.4.2")
  lazy val scorex = Seq(
    "org.scorexfoundation" %% "scrypto" % "2.0.4" excludeAll (
      ExclusionRule("org.slf4j", "slf4j-api"),
      ExclusionRule("com.google.guava", "guava")
    ))
  lazy val commons_net = Seq("commons-net"   % "commons-net" % "3.+")
  lazy val scalatest   = Seq("org.scalatest" %% "scalatest"  % "3.0.5")
  lazy val scalactic   = Seq("org.scalactic" %% "scalactic"  % "3.0.5")
  lazy val cats        = Seq("org.typelevel" %% "cats-core"  % "1.1.0")
  lazy val scalacheck = Seq(
    "org.scalacheck"      %% "scalacheck"      % "1.13.5",
    "io.github.amrhassan" %% "scalacheck-cats" % "0.4.0" % Test
  )
  lazy val kindProjector = "org.spire-math" %% "kind-projector" % "0.9.6"
}<|MERGE_RESOLUTION|>--- conflicted
+++ resolved
@@ -55,15 +55,10 @@
   )
 
   lazy val http = Seq("core", "annotations", "models", "jaxrs").map(swaggerModule) ++ Seq(
-<<<<<<< HEAD
     "io.swagger"                   %% "swagger-scala-module" % "1.0.4",
-    "com.github.swagger-akka-http" %% "swagger-akka-http"    % "0.9.2",
+    "com.github.swagger-akka-http" %% "swagger-akka-http"    % "1.0.0",
     "com.fasterxml.jackson.core" % "jackson-databind" % "2.9.6",
     "com.fasterxml.jackson.module" %% "jackson-module-scala" % "2.9.6",
-=======
-    "io.swagger"                   %% "swagger-scala-module" % "1.0.4" exclude("com.fasterxml.jackson.module", "jackson-module-scala_2.12"),
-    "com.github.swagger-akka-http" %% "swagger-akka-http"    % "1.0.0",
->>>>>>> c9447805
     akkaHttpModule("akka-http")
   )
 
