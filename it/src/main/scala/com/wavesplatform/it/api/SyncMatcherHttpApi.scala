package com.wavesplatform.it.api

import akka.http.scaladsl.model.StatusCodes
import com.wavesplatform.account.{PrivateKeyAccount, PublicKeyAccount}
import com.wavesplatform.it.Node
import com.wavesplatform.transaction.Proofs
import com.wavesplatform.transaction.assets.exchange.{AssetPair, Order, OrderType}
import org.asynchttpclient.util.HttpConstants
import org.asynchttpclient.{RequestBuilder, Response}
import org.scalatest.{Assertion, Assertions, Matchers}
import play.api.libs.json.Json.parse
import play.api.libs.json.{Format, Json, Writes}

import scala.concurrent.Await
import scala.concurrent.duration._
import scala.util.{Failure, Try}

object SyncMatcherHttpApi extends Assertions {
  case class ErrorMessage(error: Int, message: String)

  implicit val errorMessageFormat: Format[ErrorMessage] = Json.format

  case class NotFoundErrorMessage(message: String)

  object NotFoundErrorMessage {
    implicit val format: Format[NotFoundErrorMessage] = Json.format
  }

  def assertNotFoundAndMessage[R](f: => R, errorMessage: String): Assertion = Try(f) match {
    case Failure(UnexpectedStatusCodeException(_, statusCode, responseBody)) =>
      Assertions.assert(statusCode == StatusCodes.NotFound.intValue && parse(responseBody).as[NotFoundErrorMessage].message.contains(errorMessage))
    case Failure(e) => Assertions.fail(e)
    case _          => Assertions.fail(s"Expecting not found error")
  }

  implicit class MatcherNodeExtSync(m: Node) extends Matchers {

    import com.wavesplatform.it.api.AsyncMatcherHttpApi.{MatcherAsyncHttpApi => async}

    private val RequestAwaitTime      = 15.seconds
    private val OrderRequestAwaitTime = 1.minutes

    def orderBook(assetPair: AssetPair): OrderBookResponse =
      Await.result(async(m).orderBook(assetPair), RequestAwaitTime)

    def marketStatus(assetPair: AssetPair): MarketStatusResponse =
      Await.result(async(m).marketStatus(assetPair), RequestAwaitTime)

    def fullOrderHistory(sender: PrivateKeyAccount): Seq[OrderbookHistory] =
      Await.result(async(m).fullOrdersHistory(sender), RequestAwaitTime)

    def orderHistoryByPair(sender: PrivateKeyAccount, assetPair: AssetPair): Seq[OrderbookHistory] =
      Await.result(async(m).orderHistoryByPair(sender, assetPair), RequestAwaitTime)

    def activeOrderHistory(sender: PrivateKeyAccount): Seq[OrderbookHistory] =
      Await.result(async(m).activeOrderHistory(sender), RequestAwaitTime)

    def placeOrder(order: Order): MatcherResponse =
      Await.result(async(m).placeOrder(order), RequestAwaitTime)

    def placeOrder(sender: PrivateKeyAccount,
                   pair: AssetPair,
                   orderType: OrderType,
                   amount: Long,
<<<<<<< HEAD
                   version: Byte = 1: Byte,
                   timeToLive: Duration = 30.days - 1.seconds): MatcherResponse =
      Await.result(async(m).placeOrder(sender, pair, orderType, price, amount, version, timeToLive), RequestAwaitTime)
=======
                   price: Long,
                   timeToLive: Duration = 30.days - 1.seconds): MatcherResponse =
      Await.result(async(m).placeOrder(sender, pair, orderType, amount, price, timeToLive), RequestAwaitTime)
>>>>>>> 70eef129

    def orderStatus(orderId: String, assetPair: AssetPair, waitForStatus: Boolean = true): MatcherStatusResponse =
      Await.result(async(m).orderStatus(orderId, assetPair, waitForStatus), RequestAwaitTime)

    def transactionsByOrder(orderId: String): Seq[ExchangeTransaction] =
      Await.result(async(m).transactionsByOrder(orderId), RequestAwaitTime)

    def waitOrderStatus(assetPair: AssetPair,
                        orderId: String,
                        expectedStatus: String,
                        waitTime: Duration = OrderRequestAwaitTime): MatcherStatusResponse =
      Await.result(async(m).waitOrderStatus(assetPair, orderId, expectedStatus), waitTime)

    def waitOrderStatusAndAmount(assetPair: AssetPair,
                                 orderId: String,
                                 expectedStatus: String,
                                 expectedFilledAmount: Option[Long],
                                 waitTime: Duration = OrderRequestAwaitTime): MatcherStatusResponse =
      Await.result(async(m).waitOrderStatusAndAmount(assetPair, orderId, expectedStatus, expectedFilledAmount), waitTime)

    def reservedBalance(sender: PrivateKeyAccount, waitTime: Duration = OrderRequestAwaitTime): Map[String, Long] =
      Await.result(async(m).reservedBalance(sender), waitTime)

    def tradableBalance(sender: PrivateKeyAccount, assetPair: AssetPair, waitTime: Duration = OrderRequestAwaitTime): Map[String, Long] =
      Await.result(async(m).tradableBalance(sender, assetPair), waitTime)

    def tradingMarkets(waitTime: Duration = OrderRequestAwaitTime): MarketDataInfo =
      Await.result(async(m).tradingMarkets(), waitTime)

    def expectIncorrectOrderPlacement(order: Order,
                                      expectedStatusCode: Int,
                                      expectedStatus: String,
                                      waitTime: Duration = OrderRequestAwaitTime): Boolean =
      Await.result(async(m).expectIncorrectOrderPlacement(order, expectedStatusCode, expectedStatus), waitTime)

    def cancelOrder(sender: PrivateKeyAccount,
                    assetPair: AssetPair,
                    orderId: Option[String],
                    timestamp: Option[Long] = None,
                    waitTime: Duration = OrderRequestAwaitTime): MatcherStatusResponse =
      Await.result(async(m).cancelOrder(sender, assetPair, orderId, timestamp), waitTime)

    def cancelAllOrders(sender: PrivateKeyAccount,
                        timestamp: Option[Long] = None,
                        waitTime: Duration = OrderRequestAwaitTime): MatcherStatusResponse =
      Await.result(async(m).cancelAllOrders(sender, timestamp), waitTime)

    def cancelOrderWithApiKey(orderId: String, waitTime: Duration = OrderRequestAwaitTime): MatcherStatusResponse =
      Await.result(async(m).cancelOrderWithApiKey(orderId), waitTime)

    def matcherGet(path: String,
                   f: RequestBuilder => RequestBuilder = identity,
                   statusCode: Int = HttpConstants.ResponseStatusCodes.OK_200,
                   waitForStatus: Boolean = false,
                   waitTime: Duration = RequestAwaitTime): Response =
      Await.result(async(m).matcherGet(path, f, statusCode, waitForStatus), waitTime)

    def matcherGetStatusCode(path: String, statusCode: Int, waitTime: Duration = RequestAwaitTime): MessageMatcherResponse =
      Await.result(async(m).matcherGetStatusCode(path, statusCode), waitTime)

    def matcherPost[A: Writes](path: String, body: A, waitTime: Duration = RequestAwaitTime): Response =
      Await.result(async(m).matcherPost(path, body), waitTime)

    def prepareOrder(sender: PrivateKeyAccount,
                     pair: AssetPair,
                     orderType: OrderType,
                     amount: Long,
<<<<<<< HEAD
                     version: Byte = 1: Byte,
=======
                     price: Long,
>>>>>>> 70eef129
                     timeToLive: Duration = 30.days - 1.seconds): Order = {
      val creationTime        = System.currentTimeMillis()
      val timeToLiveTimestamp = creationTime + timeToLive.toMillis
      val matcherPublicKey    = m.publicKey
<<<<<<< HEAD
      val unsigned =
        Order(PublicKeyAccount(sender.publicKey),
              matcherPublicKey,
              pair,
              orderType,
              price,
              amount,
              creationTime,
              timeToLiveTimestamp,
              300000,
              Proofs.empty,
              version)
      Order.sign(unsigned, sender)
=======
      val unsigned = Order(node.publicKey,
                           matcherPublicKey,
                           pair,
                           orderType,
                           amount,
                           price,
                           creationTime,
                           timeToLiveTimestamp,
                           AsyncMatcherHttpApi.DefaultMatcherFee,
                           Array())
      val signature = crypto.sign(node.privateKey, unsigned.toSign)
      unsigned.copy(signature = signature)
>>>>>>> 70eef129
    }

    def ordersByAddress(sender: PrivateKeyAccount, activeOnly: Boolean, waitTime: Duration = RequestAwaitTime): Seq[OrderbookHistory] =
      Await.result(async(m).ordersByAddress(sender, activeOnly), waitTime)
  }

}<|MERGE_RESOLUTION|>--- conflicted
+++ resolved
@@ -62,15 +62,10 @@
                    pair: AssetPair,
                    orderType: OrderType,
                    amount: Long,
-<<<<<<< HEAD
+                   price: Long,
                    version: Byte = 1: Byte,
                    timeToLive: Duration = 30.days - 1.seconds): MatcherResponse =
-      Await.result(async(m).placeOrder(sender, pair, orderType, price, amount, version, timeToLive), RequestAwaitTime)
-=======
-                   price: Long,
-                   timeToLive: Duration = 30.days - 1.seconds): MatcherResponse =
-      Await.result(async(m).placeOrder(sender, pair, orderType, amount, price, timeToLive), RequestAwaitTime)
->>>>>>> 70eef129
+      Await.result(async(m).placeOrder(sender, pair, orderType, amount, price, version, timeToLive), RequestAwaitTime)
 
     def orderStatus(orderId: String, assetPair: AssetPair, waitForStatus: Boolean = true): MatcherStatusResponse =
       Await.result(async(m).orderStatus(orderId, assetPair, waitForStatus), RequestAwaitTime)
@@ -138,43 +133,25 @@
                      pair: AssetPair,
                      orderType: OrderType,
                      amount: Long,
-<<<<<<< HEAD
+                     price: Long,
                      version: Byte = 1: Byte,
-=======
-                     price: Long,
->>>>>>> 70eef129
                      timeToLive: Duration = 30.days - 1.seconds): Order = {
       val creationTime        = System.currentTimeMillis()
       val timeToLiveTimestamp = creationTime + timeToLive.toMillis
       val matcherPublicKey    = m.publicKey
-<<<<<<< HEAD
       val unsigned =
         Order(PublicKeyAccount(sender.publicKey),
               matcherPublicKey,
               pair,
               orderType,
+              amount,
               price,
-              amount,
               creationTime,
               timeToLiveTimestamp,
               300000,
               Proofs.empty,
               version)
       Order.sign(unsigned, sender)
-=======
-      val unsigned = Order(node.publicKey,
-                           matcherPublicKey,
-                           pair,
-                           orderType,
-                           amount,
-                           price,
-                           creationTime,
-                           timeToLiveTimestamp,
-                           AsyncMatcherHttpApi.DefaultMatcherFee,
-                           Array())
-      val signature = crypto.sign(node.privateKey, unsigned.toSign)
-      unsigned.copy(signature = signature)
->>>>>>> 70eef129
     }
 
     def ordersByAddress(sender: PrivateKeyAccount, activeOnly: Boolean, waitTime: Duration = RequestAwaitTime): Seq[OrderbookHistory] =
