package com.wavesplatform.it.sync.transactions

import com.wavesplatform.account.AddressScheme
import com.wavesplatform.api.http.assets.SignedSetAssetScriptRequest
import com.wavesplatform.it.api.SyncHttpApi._
import com.wavesplatform.it.sync.someAssetAmount
import com.wavesplatform.it.transactions.BaseTransactionSuite
import com.wavesplatform.it.sync._
import com.wavesplatform.transaction.smart.script.{ScriptCompiler}
import com.wavesplatform.it.util._
import com.wavesplatform.state.ByteStr
import com.wavesplatform.transaction.assets.SetAssetScriptTransaction
import scorex.crypto.encode.Base58
import play.api.libs.json._
import scala.util.Random
import scala.concurrent.duration._

class SetAssetScriptTransactionSuite extends BaseTransactionSuite {
  var testAssetWOScript     = ""
  var testAssetWScript      = ""
  var testAssetWDeprecation = ""
  val setAssetScriptFee     = 1.waves + 0.004.waves
  val scriptWithDeprecation = ScriptCompiler(s"""
                                               |match tx {
                                               |case s : SetAssetScriptTransaction => false
                                               |case _ => true}""".stripMargin).explicitGet()._1

  protected override def beforeAll(): Unit = {
    super.beforeAll()
    testAssetWOScript = sender
      .issue(firstAddress, "AssetWOScript", "Test coin for SetAssetScript tests w/o script", someAssetAmount, 0, reissuable = false, issueFee, 2)
      .id

    testAssetWScript = sender
      .issue(firstAddress,
             "SetAssetScript",
             "Test coin for SetAssetScript tests",
             someAssetAmount,
             0,
             reissuable = false,
             issueFee,
             2,
             script = Some(scriptBase64))
      .id
<<<<<<< HEAD
    nodes.waitForHeightAriseAndTxPresent(testAssetWScript)
=======

    testAssetWDeprecation = sender
      .issue(
        firstAddress,
        "SetAssetWDep",
        "Test coin for SetAssetScript tests",
        someAssetAmount,
        0,
        reissuable = false,
        issueFee,
        2,
        script = Some(scriptWithDeprecation.bytes.value.base64)
      )
      .id

    nodes.waitForHeightArise()
>>>>>>> 109c6473
  }

  test("cannot set script on asset w/o initial script") {
    val (balance, eff) = notMiner.accountBalances(firstAddress)
    assertBadRequestAndMessage(sender.setAssetScript(testAssetWOScript, firstAddress, setAssetScriptFee, Some(scriptBase64)), "")
    notMiner.assertBalances(firstAddress, balance, eff)
  }

  test("sender's waves balance is decreased by fee") {
    val script = ScriptCompiler(s"""
           |match tx {
           |  case s : SetScriptTransaction => true
           |  case _ => false
           |}
         """.stripMargin).explicitGet()._1.bytes.value.base64

    val (balance, eff) = notMiner.accountBalances(firstAddress)
    val txId           = sender.setAssetScript(testAssetWScript, firstAddress, setAssetScriptFee, Some(script)).id
    nodes.waitForHeightAriseAndTxPresent(txId)
    notMiner.assertBalances(firstAddress, balance - setAssetScriptFee, eff - setAssetScriptFee)
  }

  test("cannot transact without having enough waves") {
    val (balance, eff) = notMiner.accountBalances(firstAddress)
    assertBadRequestAndResponse(sender.setAssetScript(testAssetWScript, firstAddress, balance + 1, Some(scriptBase64)), "negative waves balance")
    nodes.waitForHeightArise()
    notMiner.assertBalances(firstAddress, balance, eff)

    val leaseAmount = 1.waves
    val leaseId     = sender.lease(firstAddress, secondAddress, leaseAmount, minFee).id
    nodes.waitForHeightAriseAndTxPresent(leaseId)

    assertBadRequestAndResponse(sender.setAssetScript(testAssetWScript, firstAddress, balance - leaseAmount, Some(scriptBase64)),
                                "negative effective balance")
    nodes.waitForHeightArise()
    notMiner.assertBalances(firstAddress, balance - minFee, eff - leaseAmount - minFee)
  }

  test("invalid transaction should not be in UTX or blockchain") {
    def sastx(version: Byte = SetAssetScriptTransaction.supportedVersions.head,
              fee: Long = setAssetScriptFee,
              timestamp: Long = System.currentTimeMillis,
              assetId: ByteStr = ByteStr.decodeBase58(testAssetWScript).get,
    ): SetAssetScriptTransaction =
      SetAssetScriptTransaction
        .signed(version, AddressScheme.current.chainId, sender.privateKey, assetId, Some(script), fee, timestamp, sender.privateKey)
        .right
        .get

    def request(tx: SetAssetScriptTransaction): SignedSetAssetScriptRequest =
      SignedSetAssetScriptRequest(
        SetAssetScriptTransaction.supportedVersions.head,
        Base58.encode(tx.sender.publicKey),
        tx.assetId.base58,
        Some(tx.script.get.bytes.value.base64),
        tx.fee,
        tx.timestamp,
        tx.proofs.base58().toList
      )

    implicit val w =
      Json.writes[SignedSetAssetScriptRequest].transform((jsobj: JsObject) => jsobj + ("type" -> JsNumber(SetAssetScriptTransaction.typeId.toInt)))

    val (balance, eff) = notMiner.accountBalances(firstAddress)
    val invalidTxs = Seq(
      (sastx(timestamp = System.currentTimeMillis + 1.day.toMillis), "Transaction .* is from far future"),
      (sastx(fee = 9999999), "Fee .* does not exceed minimal value"),
      (sastx(assetId = ByteStr.decodeBase58("9ekQuYn92natMnMq8KqeGK3Nn7cpKd3BvPEGgD6fFyyz9ekQuYn92natMnMq8").get), "invalid.assetId"),
      (sastx(assetId = ByteStr.decodeBase58("9ekQuYn92natMnMq8KqeGK3Nn7cpKd3BvPEGgD6fFyyz").get), "Referenced assetId not found")
    )

    for ((tx, diag) <- invalidTxs) {
      assertBadRequestAndResponse(sender.broadcastRequest(request(tx)), diag)
      nodes.foreach(_.ensureTxDoesntExist(tx.id().base58))
    }

    nodes.waitForHeightArise()
    notMiner.assertBalances(firstAddress, balance, eff)
  }

  test("transaction requires a valid proof") {
    def request: JsObject = {
      val rs = sender.postJsonWithApiKey(
        "/transactions/sign",
        Json.obj(
          "version" -> 1,
          "type"    -> SetAssetScriptTransaction.typeId,
          "sender"  -> firstAddress,
          "fee"     -> setAssetScriptFee,
          "assetId" -> testAssetWScript,
          "script"  -> Some(scriptBase64)
        )
      )
      Json.parse(rs.getResponseBody).as[JsObject]
    }
    def id(obj: JsObject) = obj.value("id").as[String]

    val noProof = request - "proofs"
    assertBadRequestAndResponse(sender.postJson("/transactions/broadcast", noProof), "failed to parse json message.*proofs.*missing")
    nodes.foreach(_.ensureTxDoesntExist(id(noProof)))

    val badProof = request ++ Json.obj("proofs" -> Seq(Base58.encode(Array.fill(64)(Random.nextInt.toByte))))
    assertBadRequestAndResponse(sender.postJson("/transactions/broadcast", badProof), "proof doesn't validate as signature")
    nodes.foreach(_.ensureTxDoesntExist(id(badProof)))

    val withProof = request
    assert((withProof \ "proofs").as[Seq[String]].lengthCompare(1) == 0)
    sender.postJson("/transactions/broadcast", withProof)
    nodes.waitForHeightAriseAndTxPresent(id(withProof))
  }

  test("try to update script to null") {
    assertBadRequestAndResponse(sender.setAssetScript(testAssetWScript, firstAddress, setAssetScriptFee), "Reason: Empty script is disabled.")
  }

  test("try to make setassetscript tx on script what deprecated setassetscript") {
    assertBadRequestAndResponse(sender.setAssetScript(testAssetWDeprecation, firstAddress, setAssetScriptFee, Some(scriptBase64)),
                                "Transaction is not allowed by token-script")
  }

}<|MERGE_RESOLUTION|>--- conflicted
+++ resolved
@@ -42,9 +42,6 @@
              2,
              script = Some(scriptBase64))
       .id
-<<<<<<< HEAD
-    nodes.waitForHeightAriseAndTxPresent(testAssetWScript)
-=======
 
     testAssetWDeprecation = sender
       .issue(
@@ -60,8 +57,8 @@
       )
       .id
 
-    nodes.waitForHeightArise()
->>>>>>> 109c6473
+    nodes.waitForHeightAriseAndTxPresent(testAssetWScript)
+    nodes.waitForHeightAriseAndTxPresent(testAssetWDeprecation)
   }
 
   test("cannot set script on asset w/o initial script") {
