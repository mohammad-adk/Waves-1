package com.wavesplatform.lang

import com.wavesplatform.lang.Terms._
import com.wavesplatform.lang.Terms.Untyped._
import com.wavesplatform.lang.traits.Base58
import fastparse.{WhitespaceApi, core}
import scodec.bits.ByteVector

abstract class ParserImpl { this: Base58 =>

  private val White = WhitespaceApi.Wrapper {
    import fastparse.all._
    NoTrace(CharIn(" ", "\t", "\r", "\n").rep)
  }

  import White._
  import fastparse.noApi._

  private val lowerChar = CharIn('a' to 'z')
  private val upperChar = CharIn('A' to 'Z')
  private val char      = lowerChar | upperChar
  private val digit     = CharIn('0' to '9')
  private val varName   = (char.rep(min = 1) ~ (digit | char).rep()).!

  private def numberP: P[CONST_INT] = P(digit.rep(min = 1).!.map(t => CONST_INT(t.toInt)))
  private def trueP: P[TRUE.type]   = P("true").map(_ => TRUE)
  private def falseP: P[FALSE.type] = P("false").map(_ => FALSE)
  private def bracesP: P[EXPR]      = P("(" ~ block ~ ")")
  private def curlyBracesP: P[EXPR] = P("{" ~ block ~ "}")
  private def letP: P[LET]          = P("let " ~ varName ~ "=" ~ block).map { case ((x, y)) => LET(x, y) }
  private def refP: P[REF]          = P(varName).map(x => REF(x))
  private def ifP: P[IF]            = P("if" ~ "(" ~ block ~ ")" ~ "then" ~ block ~ "else" ~ block).map { case (x, y, z) => IF(x, y, z) }
  //private def isDefined: P[IS_DEFINED] = P("isDefined" ~ "(" ~ block ~ ")").map(b => IS_DEFINED(b))
  //private def getP: P[GET]             = P("extract" ~ "(" ~ block ~ ")").map(b => GET(b))
  private def someP: P[SOME]      = P("Some" ~ "(" ~ block ~ ")").map(x => SOME(x))
  private def noneP: P[NONE.type] = P("None").map(_ => NONE)

  private def functionCallArgs: P[Seq[EXPR]] = expr.rep(min = 0, sep = ",")

  private def functionCallP: P[FUNCTION_CALL] = P(varName ~ "(" ~ functionCallArgs ~ ")").map {
    case (functionName, args) => FUNCTION_CALL(functionName, args.toList)
  }

  private def getterP: P[GETTER] = P(refP ~ "." ~ varName).map { case ((b, f)) => GETTER(b, f) }

<<<<<<< HEAD
  private def patmat1P: P[BLOCK] =
    P("match" ~ "(" ~ block ~ ")" ~ "{" ~ "case" ~ "None" ~ "=>" ~ block ~ "case" ~ "Some" ~ "(" ~ varName ~ ")" ~ "=>" ~ block ~ "}")
      .map { case ((exp, ifNone, ref, ifSome)) => patmat(exp, ref, ifSome, ifNone) }

  private def patmat2P: P[BLOCK] =
    P("match" ~ "(" ~ block ~ ")" ~ "{" ~ "case" ~ "Some" ~ "(" ~ varName ~ ")" ~ "=>" ~ block ~ "case" ~ "None" ~ "=>" ~ block ~ "}")
      .map { case ((exp, ref, ifSome, ifNone)) => patmat(exp, ref, ifSome, ifNone) }

  def patmat(exp: EXPR, ref: String, ifSome: EXPR, ifNone: EXPR): BLOCK =
    BLOCK(
      Some(LET("@exp", exp)),
      IF(IS_DEFINED(REF("@exp")),
         BLOCK(
           Some(LET(ref, GET(REF("@exp")))),
           ifSome
         ),
         ifNone)
    )

=======
>>>>>>> e7f27210
  private def byteVectorP: P[CONST_BYTEVECTOR] =
    P("base58'" ~ CharsWhileIn(Base58Chars).! ~ "'").map(x => CONST_BYTEVECTOR(ByteVector(base58Decode(x).get)))

  private def block: P[EXPR] = P("\n".rep ~ letP.rep ~ expr ~ ";".rep).map {
    case ((Nil, y)) => y
    case ((all, y)) => all.foldRight(y) { case (r, curr) => BLOCK(Some(r), curr) }
  }

  private val opsByPriority = List[(String, BINARY_OP_KIND)](
    "||" -> OR_OP,
    "&&" -> AND_OP,
    "==" -> EQ_OP,
    ">=" -> GE_OP,
    ">"  -> GT_OP,
    "+"  -> SUM_OP
  )

  private def binaryOp(rest: List[(String, BINARY_OP_KIND)]): P[EXPR] = rest match {
    case Nil => atom
    case (lessPriorityOp, kind) :: restOps =>
      val operand = binaryOp(restOps)
      P(operand ~ (lessPriorityOp.!.map(_ => kind) ~ operand).rep()).map {
        case ((left: EXPR, r: Seq[(BINARY_OP_KIND, EXPR)])) =>
          r.foldLeft(left) { case (acc, (currKind, currOperand)) => BINARY_OP(acc, currKind, currOperand) }
      }
  }

  private def expr = P(binaryOp(opsByPriority) | atom)

  private def atom =
<<<<<<< HEAD
    P(functionCallP | ifP | patmat1P | patmat2P | byteVectorP | numberP | trueP | falseP | noneP | someP | bracesP | curlyBracesP | getterP | refP) // | isDefined | getP )
=======
    P(functionCallP | ifP | byteVectorP | numberP | trueP | falseP | noneP | someP | bracesP | curlyBracesP | getterP | refP | isDefined | getP )
>>>>>>> e7f27210

  def apply(str: String): core.Parsed[EXPR, Char, String] = P(block ~ End).parse(str)
}<|MERGE_RESOLUTION|>--- conflicted
+++ resolved
@@ -16,11 +16,13 @@
   import White._
   import fastparse.noApi._
 
+  private val keywords = Set("let", "base58", "true", "false", "if", "then", "else")
+
   private val lowerChar = CharIn('a' to 'z')
   private val upperChar = CharIn('A' to 'Z')
   private val char      = lowerChar | upperChar
   private val digit     = CharIn('0' to '9')
-  private val varName   = (char.rep(min = 1) ~ (digit | char).rep()).!
+  private val varName   = (char.repX(min = 1, max = 1) ~~ (digit | char).repX()).!.filter(!keywords.contains(_))
 
   private def numberP: P[CONST_INT] = P(digit.rep(min = 1).!.map(t => CONST_INT(t.toInt)))
   private def trueP: P[TRUE.type]   = P("true").map(_ => TRUE)
@@ -43,28 +45,6 @@
 
   private def getterP: P[GETTER] = P(refP ~ "." ~ varName).map { case ((b, f)) => GETTER(b, f) }
 
-<<<<<<< HEAD
-  private def patmat1P: P[BLOCK] =
-    P("match" ~ "(" ~ block ~ ")" ~ "{" ~ "case" ~ "None" ~ "=>" ~ block ~ "case" ~ "Some" ~ "(" ~ varName ~ ")" ~ "=>" ~ block ~ "}")
-      .map { case ((exp, ifNone, ref, ifSome)) => patmat(exp, ref, ifSome, ifNone) }
-
-  private def patmat2P: P[BLOCK] =
-    P("match" ~ "(" ~ block ~ ")" ~ "{" ~ "case" ~ "Some" ~ "(" ~ varName ~ ")" ~ "=>" ~ block ~ "case" ~ "None" ~ "=>" ~ block ~ "}")
-      .map { case ((exp, ref, ifSome, ifNone)) => patmat(exp, ref, ifSome, ifNone) }
-
-  def patmat(exp: EXPR, ref: String, ifSome: EXPR, ifNone: EXPR): BLOCK =
-    BLOCK(
-      Some(LET("@exp", exp)),
-      IF(IS_DEFINED(REF("@exp")),
-         BLOCK(
-           Some(LET(ref, GET(REF("@exp")))),
-           ifSome
-         ),
-         ifNone)
-    )
-
-=======
->>>>>>> e7f27210
   private def byteVectorP: P[CONST_BYTEVECTOR] =
     P("base58'" ~ CharsWhileIn(Base58Chars).! ~ "'").map(x => CONST_BYTEVECTOR(ByteVector(base58Decode(x).get)))
 
@@ -95,11 +75,7 @@
   private def expr = P(binaryOp(opsByPriority) | atom)
 
   private def atom =
-<<<<<<< HEAD
-    P(functionCallP | ifP | patmat1P | patmat2P | byteVectorP | numberP | trueP | falseP | noneP | someP | bracesP | curlyBracesP | getterP | refP) // | isDefined | getP )
-=======
-    P(functionCallP | ifP | byteVectorP | numberP | trueP | falseP | noneP | someP | bracesP | curlyBracesP | getterP | refP | isDefined | getP )
->>>>>>> e7f27210
+    P(ifP | functionCallP | byteVectorP | numberP | trueP | falseP | noneP | someP | bracesP | curlyBracesP | getterP | refP) // | isDefined | getP )
 
   def apply(str: String): core.Parsed[EXPR, Char, String] = P(block ~ End).parse(str)
 }