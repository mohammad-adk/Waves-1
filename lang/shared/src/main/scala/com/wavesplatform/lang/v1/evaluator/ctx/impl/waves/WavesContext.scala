package com.wavesplatform.lang.v1.evaluator.ctx.impl.waves

import cats.data.EitherT
import com.wavesplatform.lang.v1.compiler.Terms._
import com.wavesplatform.lang.v1.evaluator.ctx._
import com.wavesplatform.lang.v1.evaluator.ctx.impl.EnvironmentFunctions
import com.wavesplatform.lang.v1.evaluator.ctx.impl.PureContext
import com.wavesplatform.lang.v1.traits._
import monix.eval.Coeval
import scodec.bits.ByteVector

object WavesContext {

  import Bindings._
  import Types._

  def build(env: Environment): EvaluationContext = {
    val environmentFunctions = new EnvironmentFunctions(env)

    def getdataF(name: String, dataType: DataType) =
      PredefFunction(name, 100, OPTION(dataType.innerType), List(("address", addressType.typeRef), ("key", STRING))) {
        case (addr: CaseObj) :: (k: String) :: Nil => environmentFunctions.getData(addr, k, dataType)
        case _                                     => ???
      }

    val getLongF: PredefFunction      = getdataF("getLong", DataType.Long)
    val getBooleanF: PredefFunction   = getdataF("getBoolean", DataType.Boolean)
    val getByteArrayF: PredefFunction = getdataF("getByteArray", DataType.ByteArray)
    val getStringF: PredefFunction    = getdataF("getString", DataType.String)

    val addressFromPublicKeyF: PredefFunction = PredefFunction("addressFromPublicKey", 100, addressType.typeRef, List(("publicKey", BYTEVECTOR))) {
      case (pk: ByteVector) :: Nil =>
        val r = environmentFunctions.addressFromPublicKey(pk)
        Right(CaseObj(addressType.typeRef, Map("bytes" -> Val(BYTEVECTOR)(r))))
      case _ => ???
    }

    val addressFromStringF: PredefFunction = PredefFunction("addressFromString", 100, optionAddress, List(("string", STRING))) {
      case (addressString: String) :: Nil =>
        val r = environmentFunctions.addressFromString(addressString)
        r.map(_.map(x => CaseObj(addressType.typeRef, Map("bytes" -> Val(BYTEVECTOR)(x)))))
      case _ => ???
    }

    val addressFromRecipientF: PredefFunction =
      PredefFunction("addressFromRecipient", 100, addressType.typeRef, List(("AddressOrAlias", addressOrAliasType))) {
        case (c @ CaseObj(addressType.typeRef, _)) :: Nil => Right(c)
        case c @ CaseObj(aliasType.typeRef, fields) :: Nil =>
          environmentFunctions
            .addressFromAlias(fields("name").value.asInstanceOf[String])
            .map(resolved => CaseObj(addressType.typeRef, Map("bytes" -> Val(BYTEVECTOR)(resolved.bytes))))
        case _ => ???
      }

    val txCoeval: Coeval[Either[String, CaseObj]]  = Coeval.evalOnce(Right(transactionObject(env.transaction)))
    val heightCoeval: Coeval[Either[String, Long]] = Coeval.evalOnce(Right(env.height))

    val txByIdF = {
      val returnType = OPTION(anyTransactionType)
      PredefFunction("getTransactionById", 100, returnType, List(("id", BYTEVECTOR))) {
        case (id: ByteVector) :: Nil =>
          val maybeDomainTx = env.transactionById(id.toArray).map(transactionObject)
          Right(maybeDomainTx).map(_.asInstanceOf[returnType.Underlying])
        case _ => ???
      }
    }

    val accountBalanceF: PredefFunction =
      PredefFunction("accountBalance", 100, LONG, List(("addressOrAlias", addressOrAliasType))) {
        case CaseObj(_, fields) :: Nil =>
          val acc = fields("bytes").value.asInstanceOf[ByteVector].toArray
          env.accountBalanceOf(acc, None)

        case _ => ???
      }

    val accountAssetBalanceF: PredefFunction =
      PredefFunction("accountAssetBalance", 100, LONG, List(("addressOrAlias", addressOrAliasType), ("assetId", BYTEVECTOR))) {
        case CaseObj(_, fields) :: (assetId: ByteVector) :: Nil =>
          val acc = fields("bytes").value.asInstanceOf[ByteVector]
          env.accountBalanceOf(acc.toArray, Some(assetId.toArray))

        case _ => ???
      }

    val txHeightByIdF =
      PredefFunction("transactionHeightById", 100, OPTION(LONG), List(("id", BYTEVECTOR))) {
        case (id: ByteVector) :: Nil => Right(env.transactionHeightById(id.toArray))
        case _                       => ???
      }

    EvaluationContext.build(
<<<<<<< HEAD
      letDefs = Map(("height", LazyVal(EitherT(heightCoeval))), ("tx", LazyVal(EitherT(txCoeval)))),
=======
      letDefs = Map(("height", LazyVal(LONG)(EitherT(heightCoeval))), ("tx", LazyVal(outgoingTransactionType)(EitherT(txCoeval)))),
>>>>>>> 28455e03
      functions = Seq(
        txByIdF,
        txHeightByIdF,
        getLongF,
        getBooleanF,
        getByteArrayF,
        getStringF,
        addressFromPublicKeyF,
        addressFromStringF,
        addressFromRecipientF,
        accountBalanceF,
        accountAssetBalanceF
      )
    )
  }
  var predefVars = PureContext.predefVars ++ Map(("height", LONG), ("tx", transactionType))
}<|MERGE_RESOLUTION|>--- conflicted
+++ resolved
@@ -90,11 +90,7 @@
       }
 
     EvaluationContext.build(
-<<<<<<< HEAD
       letDefs = Map(("height", LazyVal(EitherT(heightCoeval))), ("tx", LazyVal(EitherT(txCoeval)))),
-=======
-      letDefs = Map(("height", LazyVal(LONG)(EitherT(heightCoeval))), ("tx", LazyVal(outgoingTransactionType)(EitherT(txCoeval)))),
->>>>>>> 28455e03
       functions = Seq(
         txByIdF,
         txHeightByIdF,
@@ -110,5 +106,5 @@
       )
     )
   }
-  var predefVars = PureContext.predefVars ++ Map(("height", LONG), ("tx", transactionType))
+  var predefVars = PureContext.predefVars ++ Map(("height", LONG), ("tx", outgoingTransactionType))
 }