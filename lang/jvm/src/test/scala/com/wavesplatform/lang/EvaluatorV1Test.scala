--- conflicted
+++ resolved
@@ -113,13 +113,8 @@
   }
 
   property("custom type field access") {
-<<<<<<< HEAD
-    val pointType     = CaseType("Point", List("X"         -> LONG, "Y"         -> LONG))
-    val pointInstance = CaseObj(pointType.typeRef, Map("X" -> Val(LONG)(3), "Y" -> Val(LONG)(4)))
-=======
-    val pointType     = PredefCaseType("Point", List("X"   -> LONG, "Y" -> LONG))
+    val pointType     = CaseType("Point", List("X"         -> LONG, "Y" -> LONG))
     val pointInstance = CaseObj(pointType.typeRef, Map("X" -> 3L, "Y"   -> 4L))
->>>>>>> 83d0ebba
     ev[Long](
       context = PureContext.evalContext |+| EvaluationContext(
         letDefs = Map(("p", LazyVal(EitherT.pure(pointInstance)))),
@@ -130,15 +125,9 @@
   }
 
   property("lazy let evaluation doesn't throw if not used") {
-<<<<<<< HEAD
     val pointType     = CaseType("Point", List(("X", LONG), ("Y", LONG)))
-    val pointInstance = CaseObj(pointType.typeRef, Map("X" -> Val(LONG)(3), "Y" -> Val(LONG)(4)))
+    val pointInstance = CaseObj(pointType.typeRef, Map("X" -> 3L, "Y" -> 4L))
     val context = PureContext.evalContext |+| EvaluationContext(
-=======
-    val pointType     = PredefCaseType("Point", List(("X", LONG), ("Y", LONG)))
-    val pointInstance = CaseObj(pointType.typeRef, Map("X" -> 3L, "Y" -> 4L))
-    val context = PureContext.instance |+| EvaluationContext(
->>>>>>> 83d0ebba
       letDefs = Map(("p", LazyVal(EitherT.pure(pointInstance))), ("badVal", LazyVal(EitherT.leftT("Error")))),
       functions = Map.empty
     )
@@ -185,13 +174,8 @@
   }
 
   property("successful on function call getter evaluation") {
-<<<<<<< HEAD
     val fooType = CaseType("Foo", List(("bar", STRING), ("buz", LONG)))
-    val fooCtor = PredefFunction("createFoo", 1, fooType.typeRef, List.empty, "createFoo") { _ =>
-=======
-    val fooType = PredefCaseType("Foo", List(("bar", STRING), ("buz", LONG)))
     val fooCtor = PredefFunction("createFoo", 1, fooType.typeRef, List.empty, 259) { _ =>
->>>>>>> 83d0ebba
       Right(
         CaseObj(fooType.typeRef, Map("bar" -> "bAr", "buz" -> 1L))
       )
@@ -209,13 +193,8 @@
   }
 
   property("successful on block getter evaluation") {
-<<<<<<< HEAD
     val fooType = CaseType("Foo", List(("bar", STRING), ("buz", LONG)))
-    val fooCtor = PredefFunction("createFoo", 1, fooType.typeRef, List.empty, "createFoo") { _ =>
-=======
-    val fooType = PredefCaseType("Foo", List(("bar", STRING), ("buz", LONG)))
     val fooCtor = PredefFunction("createFoo", 1, fooType.typeRef, List.empty, 259) { _ =>
->>>>>>> 83d0ebba
       Right(
         CaseObj(fooType.typeRef,
                 Map(
@@ -373,9 +352,9 @@
     )
 
     val vars: Map[String, (TYPE, LazyVal)] = Map(
-      "tx"          -> (txType.typeRef, LazyVal(EitherT.pure(txObj))),
-      "alicePubKey" -> (BYTEVECTOR, LazyVal(EitherT.pure(ByteVector(alicePK)))),
-      "bobPubKey"   -> (BYTEVECTOR, LazyVal(EitherT.pure(ByteVector(bobPK))))
+      ("tx", (txType.typeRef, LazyVal(EitherT.pure(txObj)))),
+      ("alicePubKey", (BYTEVECTOR, LazyVal(EitherT.pure(ByteVector(alicePK))))),
+      ("bobPubKey", (BYTEVECTOR, LazyVal(EitherT.pure(ByteVector(bobPK)))))
     )
 
     val context = Monoid.combineAll(
