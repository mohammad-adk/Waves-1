--- conflicted
+++ resolved
@@ -8,17 +8,10 @@
     "port": 6863,
     "knownPeers": ["52.30.47.67:6863","52.28.66.217:6863","52.77.111.219:6863", "52.51.92.182:6863"]
   },
-<<<<<<< HEAD
   "walletDir": "/Users/koloale/waves/testnet/scorex/waves/wallet",
   "walletSeed": "hNwEGcuVzmaKR5LQYzfUhnByUxiEP7xv59bghEjDHkH2qoyjp46hEff5K7c3vpXfpakZKiEZ8qTf4SikSwKQr3q",
   "walletPassword": "mycookies",
   "dataDir": "/Users/koloale/waves/testnet/scorex/waves/data",
-=======
-  "walletDir": "",
-  "walletSeed": "",
-  "walletPassword": "mycookies",
-  "dataDir": "",
->>>>>>> c2c18da3
   "rpcPort": 6869,
   "rpcAddress": "127.0.0.1",
   "rpcAllowed": [],
