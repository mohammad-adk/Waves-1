package com.wavesplatform.matcher.model

import com.google.common.base.Charsets
import com.wavesplatform.WithDB
import com.wavesplatform.matcher.MatcherTestData
import com.wavesplatform.matcher.api.DBUtils
import com.wavesplatform.matcher.model.Events.{OrderAdded, OrderCanceled, OrderExecuted}
import com.wavesplatform.state.{ByteStr, EitherExt2}
import org.scalatest._
import org.scalatest.prop.PropertyChecks
import scorex.account.{Address, PrivateKeyAccount}
import scorex.transaction.AssetId
import scorex.transaction.assets.exchange.{AssetPair, Order}

import scala.collection.mutable

class OrderHistorySpecification
    extends PropSpec
    with WithDB
    with PropertyChecks
    with Matchers
    with MatcherTestData
    with BeforeAndAfterAll
    with BeforeAndAfterEach {

  private def mkAssetId(prefix: String) = {
    val prefixBytes = prefix.getBytes(Charsets.UTF_8)
    Some(ByteStr((prefixBytes ++ Array.fill[Byte](32 - prefixBytes.length)(0.toByte)).take(32)))
  }

  val pair = AssetPair(mkAssetId("WCT"), mkAssetId("BTC"))
  var oh   = new OrderHistory(db, matcherSettings)

  override def beforeEach(): Unit = {
    super.beforeEach()
    oh = new OrderHistory(db, matcherSettings)
  }

  private def activeOrderIds(address: Address, assetIds: Set[Option[AssetId]]): Seq[ByteStr] =
    DBUtils.ordersByAddress(db, address, assetIds, activeOnly = true).map(_._1.id())

  property("New buy order added") {
    val ord1 = buy(pair, 0.0007, 10000)

    val lo = LimitOrder(ord1)
    oh.orderAccepted(OrderAdded(lo))
<<<<<<< HEAD
    oh.orderInfo(ord1.id()).status shouldBe LimitOrder.Accepted
    oh.orderInfo(ord1.id()) shouldBe OrderInfo(ord1.amount, 0, canceled = false, Some(lo.minAmountOfAmountAsset))
=======
    oh.orderStatus(ord1.idStr()) shouldBe LimitOrder.Accepted
    oh.orderInfo(ord1.idStr()) shouldBe OrderInfo(ord1.amount, 0, canceled = false, Some(lo.minAmountOfAmountAsset), ord1.matcherFee)
>>>>>>> 17d7e366

    oh.openVolume(ord1.senderPublicKey, pair.amountAsset) shouldBe 0L
    oh.openVolume(ord1.senderPublicKey, pair.priceAsset) shouldBe 7L
    oh.openVolume(ord1.senderPublicKey, None) shouldBe ord1.matcherFee

    activeOrderIds(ord1.senderPublicKey, Set(pair.priceAsset)) shouldBe Seq(ord1.id())
  }

  property("New sell order added") {
    val ord1 = sell(pair, 0.0007, 10000)

    oh.orderAccepted(OrderAdded(LimitOrder(ord1)))
    oh.orderInfo(ord1.id()).status shouldBe LimitOrder.Accepted
    oh.openVolume(ord1.senderPublicKey, pair.amountAsset) shouldBe 8574L
    oh.openVolume(ord1.senderPublicKey, pair.priceAsset) shouldBe 0L
    oh.openVolume(ord1.senderPublicKey, None) shouldBe ord1.matcherFee

    activeOrderIds(ord1.senderPublicKey, Set(pair.amountAsset)) shouldBe Seq(ord1.id())
  }

  property("New buy WAVES order added") {
    val pair = AssetPair(None, mkAssetId("BTC"))
    val ord1 = buy(pair, 0.0008, 10000)

    oh.orderAccepted(OrderAdded(LimitOrder(ord1)))
    oh.orderInfo(ord1.id()).status shouldBe LimitOrder.Accepted
    oh.openVolume(ord1.senderPublicKey, pair.amountAsset) shouldBe
      math.max(ord1.matcherFee - ord1.getReceiveAmount(ord1.price, ord1.amount).explicitGet(), 0L)
    oh.openVolume(ord1.senderPublicKey, pair.priceAsset) shouldBe 8L

    activeOrderIds(ord1.senderPublicKey, Set(pair.priceAsset)) shouldBe Seq(ord1.id())
  }

  property("New sell WAVES order added") {
    val pair = AssetPair(None, mkAssetId("BTC"))
    val ord1 = sell(pair, 0.0008, 10000)

    oh.orderAccepted(OrderAdded(LimitOrder(ord1)))
    oh.orderInfo(ord1.id()).status shouldBe LimitOrder.Accepted
    oh.openVolume(ord1.senderPublicKey, pair.amountAsset) shouldBe 10000L + ord1.matcherFee
    oh.openVolume(ord1.senderPublicKey, pair.priceAsset) shouldBe 0L

    activeOrderIds(ord1.senderPublicKey, Set(pair.amountAsset)) shouldBe Seq(ord1.id())
  }

  property("New buy and sell WAVES order added") {
    val pk   = PrivateKeyAccount("private".getBytes("utf-8"))
    val pair = AssetPair(None, mkAssetId("BTC"))
    val ord1 = buy(pair, 0.0008, 100000000, Some(pk))
    val ord2 = sell(pair, 0.0009, 210000000, Some(pk))

    oh.orderAccepted(OrderAdded(LimitOrder(ord1)))
    oh.orderAccepted(OrderAdded(LimitOrder(ord2)))

    oh.orderInfo(ord1.id()).status shouldBe LimitOrder.Accepted
    oh.orderInfo(ord2.id()).status shouldBe LimitOrder.Accepted

    oh.openVolume(ord1.senderPublicKey, pair.amountAsset) shouldBe
      math.max(ord1.matcherFee - ord1.getReceiveAmount(ord1.price, ord1.amount).explicitGet(), 0L) + Order.correctAmount(ord2.amount, ord2.price) + ord2.matcherFee
    oh.openVolume(ord1.senderPublicKey, pair.priceAsset) shouldBe
      ord1.getSpendAmount(ord1.price, ord1.amount).explicitGet()

    activeOrderIds(ord1.senderPublicKey, Set(pair.priceAsset)) shouldBe Seq(ord1.id())
    activeOrderIds(ord2.senderPublicKey, Set(pair.amountAsset)) shouldBe Seq(ord2.id())
  }

  property("Buy WAVES order filled") {
    val pair = AssetPair(None, mkAssetId("BTC"))
    val ord1 = buy(pair, 0.0008, 10000)
    val ord2 = sell(pair, 0.0007, 10000)

    oh.orderAccepted(OrderAdded(LimitOrder(ord1)))
    oh.orderExecuted(OrderExecuted(LimitOrder(ord2), LimitOrder(ord1)))

    oh.orderInfo(ord1.id()).status shouldBe LimitOrder.Filled
    oh.orderInfo(ord2.id()).status shouldBe LimitOrder.Filled

    oh.openVolume(ord1.senderPublicKey, pair.amountAsset) shouldBe 0L
    oh.openVolume(ord1.senderPublicKey, pair.priceAsset) shouldBe 0L
    activeOrderIds(ord1.senderPublicKey, Set(None)) shouldBe empty

    oh.openVolume(ord2.senderPublicKey, pair.amountAsset) shouldBe 0L
    oh.openVolume(ord2.senderPublicKey, pair.priceAsset) shouldBe 0L
    activeOrderIds(ord2.senderPublicKey, Set(None)) shouldBe empty
  }

  property("Sell WAVES order - filled, buy order - partial") {
    val pair = AssetPair(None, mkAssetId("BTC"))
    val ord1 = sell(pair, 0.0008, 100000000)
    val ord2 = buy(pair, 0.00085, 120000000)

    oh.orderAccepted(OrderAdded(LimitOrder(ord1)))
    val exec = OrderExecuted(LimitOrder(ord2), LimitOrder(ord1))
    oh.orderExecuted(exec)
    oh.orderAccepted(OrderAdded(exec.submitted.partial(exec.submittedRemainingAmount, 0)))

    oh.orderInfo(ord1.id()).status shouldBe LimitOrder.Filled
    oh.orderInfo(ord2.id()).status shouldBe LimitOrder.PartiallyFilled(100000000)

    oh.openVolume(ord1.senderPublicKey, pair.amountAsset) shouldBe 0L
    oh.openVolume(ord1.senderPublicKey, pair.priceAsset) shouldBe 0L
    activeOrderIds(ord1.senderPublicKey, Set(None)) shouldBe empty

<<<<<<< HEAD
    oh.openVolume(ord2.senderPublicKey, pair.amountAsset) shouldBe
      math.max(0L, OrderInfo.safeSum(ord2.matcherFee * 2 / 12, -19999056L))
    oh.openVolume(ord2.senderPublicKey, pair.priceAsset) shouldBe (BigDecimal(0.00085) * 20000000L).toLong
    activeOrderIds(ord2.senderPublicKey, Set(pair.priceAsset)) shouldBe Seq(ord2.id())
=======
    oh.openVolume(AssetAcc(ord2.senderPublicKey, pair.amountAsset)) shouldBe
      math.max(0L, OrderInfo.safeSum(LimitOrder.getPartialFee(ord2.matcherFee, ord2.amount, ord2.amount - ord1.amount), -19999056L))
    oh.openVolume(AssetAcc(ord2.senderPublicKey, pair.priceAsset)) shouldBe (BigDecimal(0.00085) * 20000000L).toLong
    oh.allOrderIdsByAddress(ord2.senderPublicKey.address) shouldBe Set(ord2.idStr())
    oh.activeOrderIdsByAddress(ord2.senderPublicKey.address) shouldBe Set(pair.priceAsset -> ord2.idStr())
>>>>>>> 17d7e366
  }

  property("Buy WAVES order - filled with 2 steps, sell order - partial") {
    val pair = AssetPair(None, mkAssetId("BTC"))
    val ord1 = buy(pair, 0.0008, 100000000, matcherFee = Some(300001L))
    val ord2 = sell(pair, 0.00075, 50000000, matcherFee = Some(300001L))
    val ord3 = sell(pair, 0.0008, 80000000, matcherFee = Some(300001L))

    oh.orderAccepted(OrderAdded(LimitOrder(ord1)))
    val exec1 = OrderExecuted(LimitOrder(ord2), LimitOrder(ord1))
    oh.orderExecuted(exec1)

    oh.orderInfo(ord1.id()).status shouldBe LimitOrder.PartiallyFilled(50000000)
    oh.orderInfo(ord2.id()).status shouldBe LimitOrder.Filled

    val exec2 = OrderExecuted(LimitOrder(ord3), exec1.counter.partial(exec1.counterRemainingAmount, 0))
    oh.orderExecuted(exec2)
    oh.orderAccepted(OrderAdded(exec2.submitted.partial(exec2.submittedRemainingAmount, 0)))

    oh.orderInfo(ord1.id()).status shouldBe LimitOrder.Filled
    oh.orderInfo(ord2.id()).status shouldBe LimitOrder.Filled

    oh.openVolume(ord1.senderPublicKey, pair.priceAsset) shouldBe 0L
    oh.openVolume(ord1.senderPublicKey, pair.amountAsset) shouldBe 0L
    activeOrderIds(ord1.senderPublicKey, Set(None)) shouldBe empty

    oh.openVolume(ord2.senderPublicKey, pair.priceAsset) shouldBe 0L
    oh.openVolume(ord2.senderPublicKey, pair.amountAsset) shouldBe 0L
    activeOrderIds(ord2.senderPublicKey, Set(None)) shouldBe empty

    oh.openVolume(ord3.senderPublicKey, pair.amountAsset) shouldBe ord3.matcherFee * 3 / 8 + 30000000L
    oh.openVolume(ord3.senderPublicKey, pair.priceAsset) shouldBe 0L
    activeOrderIds(ord3.senderPublicKey, Set(pair.amountAsset)) shouldBe Seq(ord3.id())
  }

  property("Partially with own order") {
    val pk   = PrivateKeyAccount("private".getBytes("utf-8"))
    val pair = AssetPair(None, mkAssetId("BTC"))
    val ord1 = buy(pair, 0.0008, 100000000, Some(pk), Some(300000L))
    val ord2 = sell(pair, 0.00079, 210000000, Some(pk), Some(300000L))

    oh.orderAccepted(OrderAdded(LimitOrder(ord1)))
    val exec1 = OrderExecuted(LimitOrder(ord2), LimitOrder(ord1))
    oh.orderExecuted(exec1)
    oh.orderAccepted(OrderAdded(exec1.submitted.partial(exec1.submittedRemainingAmount, 0)))

    oh.orderInfo(ord1.id()).status shouldBe LimitOrder.Filled
    oh.orderInfo(ord2.id()).status shouldBe LimitOrder.PartiallyFilled(100000000)

<<<<<<< HEAD
    oh.openVolume(ord1.senderPublicKey, pair.amountAsset) shouldBe 109998942L + (BigInt(ord2.matcherFee) * (210000000 - 100000000) / 210000000).bigInteger
      .longValue()
    oh.openVolume(ord1.senderPublicKey, pair.priceAsset) shouldBe 0L
    activeOrderIds(ord1.senderPublicKey, Set(pair.amountAsset)) shouldBe Seq(ord2.id())
=======
    oh.openVolume(AssetAcc(ord1.senderPublicKey, pair.amountAsset)) shouldBe 109998942L + LimitOrder.getPartialFee(
      ord2.matcherFee,
      ord2.amount,
      ord2.amount - ord1.amount
    )
    oh.openVolume(AssetAcc(ord1.senderPublicKey, pair.priceAsset)) shouldBe 0L
    oh.allOrderIdsByAddress(ord1.senderPublicKey.address) shouldBe Set(ord1.idStr(), ord2.idStr())
    oh.activeOrderIdsByAddress(ord1.senderPublicKey.address) shouldBe Set(pair.amountAsset -> ord2.idStr())
>>>>>>> 17d7e366
  }

  property("Cancel buy order") {
    val ord1 = buy(pair, 0.0008, 100000000, matcherFee = Some(300000L))

    oh.orderAccepted(OrderAdded(LimitOrder(ord1)))
    oh.orderCanceled(OrderCanceled(LimitOrder(ord1), unmatchable = false))

    oh.orderInfo(ord1.id()).status shouldBe LimitOrder.Cancelled(0)

    oh.openVolume(ord1.senderPublicKey, pair.amountAsset) shouldBe 0L
    oh.openVolume(ord1.senderPublicKey, pair.priceAsset) shouldBe 0L
    activeOrderIds(ord1.senderPublicKey, Set(None)) shouldBe empty
  }

  property("Cancel sell order") {
    val ord1 = sell(pair, 0.0008, 100000000, matcherFee = Some(300000L))

    oh.orderAccepted(OrderAdded(LimitOrder(ord1)))
    oh.orderCanceled(OrderCanceled(LimitOrder(ord1), unmatchable = false))

    oh.orderInfo(ord1.id()).status shouldBe LimitOrder.Cancelled(0)

    oh.openVolume(ord1.senderPublicKey, pair.amountAsset) shouldBe 0L
    oh.openVolume(ord1.senderPublicKey, pair.priceAsset) shouldBe 0L
    activeOrderIds(ord1.senderPublicKey, Set(None)) shouldBe empty
  }

  property("Cancel partially executed order") {
    val pair = AssetPair(None, mkAssetId("BTC"))
    val ord1 = sell(pair, 0.0008, 2100000000, matcherFee = Some(300000L))
    val ord2 = buy(pair, 0.00081, 1000000000, matcherFee = Some(300000L))

    oh.orderAccepted(OrderAdded(LimitOrder(ord1)))
    val exec1 = OrderExecuted(LimitOrder(ord2), LimitOrder(ord1))
    oh.orderExecuted(exec1)
    oh.orderCanceled(OrderCanceled(exec1.counter.partial(exec1.counterRemainingAmount, exec1.counterRemainingFee), unmatchable = false))

    oh.orderInfo(ord1.id()).status shouldBe LimitOrder.Cancelled(1000000000)
    oh.orderInfo(ord2.id()).status shouldBe LimitOrder.Filled

    oh.openVolume(ord1.senderPublicKey, pair.amountAsset) shouldBe 0L
    oh.openVolume(ord1.senderPublicKey, pair.priceAsset) shouldBe 0L
    activeOrderIds(ord1.senderPublicKey, Set(None)) shouldBe empty
    activeOrderIds(ord2.senderPublicKey, Set(None)) shouldBe empty
  }

  property("Delete order") {
    val pk   = PrivateKeyAccount("private".getBytes("utf-8"))
    val pair = AssetPair(None, mkAssetId("BTC"))
    val ord1 = buy(pair, 0.0008, 210000000, Some(pk), Some(300000L))
    val ord2 = sell(pair, 0.00079, 100000000, Some(pk), Some(300000L))

    oh.orderAccepted(OrderAdded(LimitOrder(ord1)))
    val exec1 = OrderExecuted(LimitOrder(ord2), LimitOrder(ord1))
    oh.orderExecuted(exec1)

    oh.orderInfo(ord1.id()).status shouldBe LimitOrder.PartiallyFilled(100000000)
    oh.orderInfo(ord2.id()).status shouldBe LimitOrder.Filled

    oh.openVolume(ord1.senderPublicKey, pair.amountAsset) shouldBe 0L
    oh.openVolume(ord1.senderPublicKey, pair.priceAsset) shouldBe 0.0008 * 110000000L

    oh.deleteOrder(ord1.senderPublicKey, ord1.id()) shouldBe false
    oh.deleteOrder(ord2.senderPublicKey, ord2.id()) shouldBe true

    activeOrderIds(ord1.senderPublicKey, Set(pair.priceAsset)) shouldBe Seq(ord1.id())
    activeOrderIds(ord2.senderPublicKey, Set(pair.priceAsset)) shouldBe Seq(ord1.id())
  }

  property("Sorting by status then timestamp") {
    val pk   = PrivateKeyAccount("private".getBytes("utf-8"))
    val pair = AssetPair(None, mkAssetId("BTC"))
    val ord1 = buy(pair, 0.0008, 110000000, Some(pk), Some(300000L), Some(1L)) // Filled
    val ord2 = buy(pair, 0.0006, 120000000, Some(pk), Some(300000L), Some(2L)) // Accepted
    val ord3 = buy(pair, 0.0005, 130000000, Some(pk), Some(300000L), Some(3L)) // Canceled
    val ord4 = sell(pair, 0.00079, 2100000000, Some(pk), Some(300000L), Some(4L)) // Partial
    val ord5 = buy(pair, 0.0004, 130000000, Some(pk), Some(300000L), Some(45)) // Accepted

    oh.orderAccepted(OrderAdded(LimitOrder(ord1)))
    oh.orderAccepted(OrderAdded(LimitOrder(ord2)))
    oh.orderAccepted(OrderAdded(LimitOrder(ord3)))
    oh.orderExecuted(OrderExecuted(LimitOrder(ord4), LimitOrder(ord1)))
    oh.orderAccepted(OrderAdded(LimitOrder.limitOrder(ord4.price, 1000000000, 0, ord4)))
    oh.orderCanceled(OrderCanceled(LimitOrder(ord3), unmatchable = false))
    oh.orderAccepted(OrderAdded(LimitOrder(ord5)))

    // todo:
//    oh.fetchAllOrderHistory(ord1.senderPublicKey.address).map(_._1) shouldBe
//      Seq(ord5.idStr(), ord4.idStr(), ord2.idStr(), ord3.idStr(), ord1.idStr())
//
//    oh.fetchAllActiveOrderHistory(ord1.senderPublicKey.address).map(_._1) shouldBe
//      Seq(ord5.idStr(), ord4.idStr(), ord2.idStr())
  }

  property("History with more than max limit") {
    val pk     = PrivateKeyAccount("private".getBytes("utf-8"))
    val pair   = AssetPair(None, mkAssetId("BTC"))
    val orders = mutable.Buffer.empty[Order]
    (0 until matcherSettings.maxOrdersPerRequest).foreach { i =>
      val o = buy(pair, 0.0008 + 0.00001 * i, 100000000, Some(pk), Some(300000L), Some(100L + i))
      orders += o
      oh.orderAccepted(OrderAdded(LimitOrder(o)))
    }

    // todo:
//    oh.orderCanceled(OrderCanceled(LimitOrder(orders.last), unmatchable = false))
//    val newOrder = buy(pair, 0.001, 100000000, Some(pk), Some(300000L), Some(1L))
//    oh.orderAccepted(OrderAdded(LimitOrder(newOrder)))
//    oh.fetchAllOrderHistory(pk.address).map(_._1) shouldBe orders.reverse.tail.map(_.idStr()) :+ newOrder.idStr()
  }

  property("History with more than max limit and canceled order") {
    val pk     = PrivateKeyAccount("private".getBytes("utf-8"))
    val pair   = AssetPair(None, mkAssetId("BTC"))
    val orders = mutable.Buffer.empty[Order]
    (0 until matcherSettings.maxOrdersPerRequest + 1).foreach { i =>
      val o = buy(pair, 0.0008 + 0.00001 * i, 100000000, Some(pk), Some(300000L), Some(100L + i))
      orders += o
      oh.orderAccepted(OrderAdded(LimitOrder(o)))
    }

    oh.orderCanceled(OrderCanceled(LimitOrder(orders.last), unmatchable = false))
    // todo:
//    oh.fetchAllOrderHistory(pk.address).map(_._1) shouldBe orders.reverse.tail.map(_.idStr())
  }

  property("Open Portfolio for two assets") {
    val pk         = PrivateKeyAccount("private".getBytes("utf-8"))
    val ass1       = ByteStr("ASS1".getBytes)
    val ass2       = ByteStr("ASS2".getBytes)
    val pair1      = AssetPair(Some(ass1), None)
    val pair2      = AssetPair(Some(ass2), None)
    val matcherFee = 300000L
    val ord1       = sell(pair1, 0.0008, 10000, Some(pk), Some(matcherFee))
    val ord2       = sell(pair2, 0.0009, 10001, Some(pk), Some(matcherFee))

    oh.orderAccepted(OrderAdded(LimitOrder(ord1)))
    oh.orderAccepted(OrderAdded(LimitOrder(ord2)))

    // todo:
//    oh.openPortfolio(pk.address) shouldBe
//      OpenPortfolio(
//        Map("WAVES"     -> (2 * matcherFee - LimitOrder(ord1).getReceiveAmount - LimitOrder(ord2).getReceiveAmount),
//            ass1.base58 -> Order.correctAmount(ord1.amount, ord1.price),
//            ass2.base58 -> Order.correctAmount(ord2.amount, ord2.price)
        ))
  }
}<|MERGE_RESOLUTION|>--- conflicted
+++ resolved
@@ -37,20 +37,15 @@
   }
 
   private def activeOrderIds(address: Address, assetIds: Set[Option[AssetId]]): Seq[ByteStr] =
-    DBUtils.ordersByAddress(db, address, assetIds, activeOnly = true).map(_._1.id())
+    DBUtils.ordersByAddress(db, address, assetIds, activeOnly = true, Int.MaxValue).map(_._1.id())
 
   property("New buy order added") {
     val ord1 = buy(pair, 0.0007, 10000)
 
     val lo = LimitOrder(ord1)
     oh.orderAccepted(OrderAdded(lo))
-<<<<<<< HEAD
-    oh.orderInfo(ord1.id()).status shouldBe LimitOrder.Accepted
-    oh.orderInfo(ord1.id()) shouldBe OrderInfo(ord1.amount, 0, canceled = false, Some(lo.minAmountOfAmountAsset))
-=======
-    oh.orderStatus(ord1.idStr()) shouldBe LimitOrder.Accepted
-    oh.orderInfo(ord1.idStr()) shouldBe OrderInfo(ord1.amount, 0, canceled = false, Some(lo.minAmountOfAmountAsset), ord1.matcherFee)
->>>>>>> 17d7e366
+    oh.orderInfo(ord1.id()).status shouldBe LimitOrder.Accepted
+    oh.orderInfo(ord1.id()) shouldBe OrderInfo(ord1.amount, 0, canceled = false, Some(lo.minAmountOfAmountAsset), ord1.matcherFee)
 
     oh.openVolume(ord1.senderPublicKey, pair.amountAsset) shouldBe 0L
     oh.openVolume(ord1.senderPublicKey, pair.priceAsset) shouldBe 7L
@@ -154,18 +149,10 @@
     oh.openVolume(ord1.senderPublicKey, pair.priceAsset) shouldBe 0L
     activeOrderIds(ord1.senderPublicKey, Set(None)) shouldBe empty
 
-<<<<<<< HEAD
     oh.openVolume(ord2.senderPublicKey, pair.amountAsset) shouldBe
-      math.max(0L, OrderInfo.safeSum(ord2.matcherFee * 2 / 12, -19999056L))
+      math.max(0L, OrderInfo.safeSum(LimitOrder.getPartialFee(ord2.matcherFee, ord2.amount, ord2.amount - ord1.amount), -19999056L))
     oh.openVolume(ord2.senderPublicKey, pair.priceAsset) shouldBe (BigDecimal(0.00085) * 20000000L).toLong
     activeOrderIds(ord2.senderPublicKey, Set(pair.priceAsset)) shouldBe Seq(ord2.id())
-=======
-    oh.openVolume(AssetAcc(ord2.senderPublicKey, pair.amountAsset)) shouldBe
-      math.max(0L, OrderInfo.safeSum(LimitOrder.getPartialFee(ord2.matcherFee, ord2.amount, ord2.amount - ord1.amount), -19999056L))
-    oh.openVolume(AssetAcc(ord2.senderPublicKey, pair.priceAsset)) shouldBe (BigDecimal(0.00085) * 20000000L).toLong
-    oh.allOrderIdsByAddress(ord2.senderPublicKey.address) shouldBe Set(ord2.idStr())
-    oh.activeOrderIdsByAddress(ord2.senderPublicKey.address) shouldBe Set(pair.priceAsset -> ord2.idStr())
->>>>>>> 17d7e366
   }
 
   property("Buy WAVES order - filled with 2 steps, sell order - partial") {
@@ -215,21 +202,13 @@
     oh.orderInfo(ord1.id()).status shouldBe LimitOrder.Filled
     oh.orderInfo(ord2.id()).status shouldBe LimitOrder.PartiallyFilled(100000000)
 
-<<<<<<< HEAD
-    oh.openVolume(ord1.senderPublicKey, pair.amountAsset) shouldBe 109998942L + (BigInt(ord2.matcherFee) * (210000000 - 100000000) / 210000000).bigInteger
-      .longValue()
-    oh.openVolume(ord1.senderPublicKey, pair.priceAsset) shouldBe 0L
-    activeOrderIds(ord1.senderPublicKey, Set(pair.amountAsset)) shouldBe Seq(ord2.id())
-=======
-    oh.openVolume(AssetAcc(ord1.senderPublicKey, pair.amountAsset)) shouldBe 109998942L + LimitOrder.getPartialFee(
+    oh.openVolume(ord1.senderPublicKey, pair.amountAsset) shouldBe 109998942L + LimitOrder.getPartialFee(
       ord2.matcherFee,
       ord2.amount,
       ord2.amount - ord1.amount
     )
-    oh.openVolume(AssetAcc(ord1.senderPublicKey, pair.priceAsset)) shouldBe 0L
-    oh.allOrderIdsByAddress(ord1.senderPublicKey.address) shouldBe Set(ord1.idStr(), ord2.idStr())
-    oh.activeOrderIdsByAddress(ord1.senderPublicKey.address) shouldBe Set(pair.amountAsset -> ord2.idStr())
->>>>>>> 17d7e366
+    oh.openVolume(ord1.senderPublicKey, pair.priceAsset) shouldBe 0L
+    activeOrderIds(ord1.senderPublicKey, Set(pair.amountAsset)) shouldBe Seq(ord2.id())
   }
 
   property("Cancel buy order") {
@@ -359,10 +338,10 @@
 
   property("Open Portfolio for two assets") {
     val pk         = PrivateKeyAccount("private".getBytes("utf-8"))
-    val ass1       = ByteStr("ASS1".getBytes)
-    val ass2       = ByteStr("ASS2".getBytes)
-    val pair1      = AssetPair(Some(ass1), None)
-    val pair2      = AssetPair(Some(ass2), None)
+    val ass1       = mkAssetId("ASS1")
+    val ass2       = mkAssetId("ASS2")
+    val pair1      = AssetPair(ass1, None)
+    val pair2      = AssetPair(ass2, None)
     val matcherFee = 300000L
     val ord1       = sell(pair1, 0.0008, 10000, Some(pk), Some(matcherFee))
     val ord2       = sell(pair2, 0.0009, 10001, Some(pk), Some(matcherFee))
@@ -376,6 +355,6 @@
 //        Map("WAVES"     -> (2 * matcherFee - LimitOrder(ord1).getReceiveAmount - LimitOrder(ord2).getReceiveAmount),
 //            ass1.base58 -> Order.correctAmount(ord1.amount, ord1.price),
 //            ass2.base58 -> Order.correctAmount(ord2.amount, ord2.price)
-        ))
+//        ))
   }
 }