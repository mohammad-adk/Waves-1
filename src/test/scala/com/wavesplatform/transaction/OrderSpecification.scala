--- conflicted
+++ resolved
@@ -1,22 +1,14 @@
 package com.wavesplatform.transaction
 
+import com.wavesplatform.OrderOps._
 import com.wavesplatform.matcher.ValidationMatcher
 import com.wavesplatform.state.ByteStr
-<<<<<<< HEAD
 import com.wavesplatform.state.diffs._
-import com.wavesplatform.transaction.assets.exchange._
-import com.wavesplatform.utils.NTP
-import org.scalatest._
-import org.scalatest.prop.PropertyChecks
-import com.wavesplatform.OrderOps._
+import com.wavesplatform.transaction.assets.exchange.{AssetPair, Order, OrderType, _}
 import com.wavesplatform.transaction.smart.Verifier
-=======
-import com.wavesplatform.state.diffs.produce
-import com.wavesplatform.transaction.assets.exchange.{AssetPair, Order, OrderType}
 import com.wavesplatform.{NTPTime, TransactionGen}
 import org.scalatest._
 import org.scalatest.prop.PropertyChecks
->>>>>>> dd6d68a2
 
 class OrderSpecification extends PropSpec with PropertyChecks with Matchers with TransactionGen with ValidationMatcher with NTPTime {
 
@@ -61,13 +53,8 @@
 
   property("Order timestamp validation") {
     forAll(orderGen) { order =>
-<<<<<<< HEAD
-      val time = NTP.correctedTime()
+      val time = ntpTime.correctedTime()
       order.updateTimestamp(-1).isValid(time) shouldBe not(valid)
-=======
-      val time = ntpTime.correctedTime()
-      order.copy(timestamp = -1).isValid(time) shouldBe not(valid)
->>>>>>> dd6d68a2
     }
   }
 
