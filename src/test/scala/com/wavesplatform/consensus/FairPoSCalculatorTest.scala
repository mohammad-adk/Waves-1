package com.wavesplatform.consensus

import cats.data.NonEmptyList
import cats.implicits._
import org.scalatest.{Matchers, PropSpec}
import scorex.account.PrivateKeyAccount

import scala.util.Random

class FairPoSCalculatorTest extends PropSpec with Matchers {

  import PoSCalculator._

  val pos: PoSCalculator = FairPoSCalculator

  case class Block(height: Int, baseTarget: Long, miner: PrivateKeyAccount, timestamp: Long, delay: Long)

  def generationSignature: Array[Byte] = {
    val arr = new Array[Byte](32)
    Random.nextBytes(arr)
    arr
  }

  val balance: Long     = 50000000L * 100000000L
  val blockDelaySeconds = 60
  val defaultBaseTarget = 100L

  property("Correct consensus parameters of blocks generated with FairPoS") {

    val miners = mkMiners
    val first  = Block(0, defaultBaseTarget, PrivateKeyAccount(generationSignature), System.currentTimeMillis(), 0)

    val chain = (1 to 100000 foldLeft NonEmptyList.of(first))((acc, _) => {
      val gg     = acc.tail.lift(1)
      val blocks = miners.map(mineBlock(acc.head, gg, _))

      val next = blocks.minBy(_.delay)

      next :: acc
    }).reverse.tail

<<<<<<< HEAD
    val avgBT            = chain.map(_.baseTarget).sum / chain.length
    val avgDelay         = chain.tail.map(_.delay).sum / (chain.length - 1)
    val minersPerfomance = calcPerfomance(chain, miners)
=======
    val avgBT    = chain.map(_.baseTarget).sum / chain.length
    val avgDelay = chain.tail.map(_.delay).sum / (chain.length - 1)

    val minersPerformance = calcPerfomance(chain, miners)
>>>>>>> 82698f82

    assert(minersPerformance.forall(p => p._2 < 1.1 && p._2 > 0.9))
    assert(avgDelay < 80000 && avgDelay > 40000)
    assert(avgBT < 200 && avgBT > 20)
  }

  def mineBlock(prev: Block, grand: Option[Block], minerWithBalance: (PrivateKeyAccount, Long)): Block = {
    val (miner, balance) = minerWithBalance
    val gs               = generatorSignature(generationSignature, miner.publicKey)
    val h                = hit(gs)
    val delay            = pos.calculateDelay(h, prev.baseTarget, balance)
    val bt = pos.calculateBaseTarget(
      blockDelaySeconds,
      prev.height + 1,
      prev.baseTarget,
      prev.timestamp,
      grand.map(_.timestamp),
      prev.timestamp + delay
    )

    Block(
      prev.height + 1,
      bt,
      miner,
      prev.timestamp + delay,
      delay
    )
  }

  def calcPerfomance(chain: List[Block], miners: Map[PrivateKeyAccount, Long]): Map[Long, Double] = {
    val balanceSum  = miners.values.sum
    val blocksCount = chain.length

    chain
      .groupBy(_.miner)
      .map(mbs => {
        val (miner, blocks) = mbs

        val minerBalance   = miners(miner)
        val expectedBlocks = ((minerBalance.toDouble / balanceSum) * blocksCount).toLong
        val perfomance     = blocks.length.toDouble / expectedBlocks

        minerBalance -> perfomance
      })
  }

  def mkMiners: Map[PrivateKeyAccount, Long] =
    List(
      PrivateKeyAccount(generationSignature) -> 200000000000000L,
      PrivateKeyAccount(generationSignature) -> 500000000000000L,
      PrivateKeyAccount(generationSignature) -> 1000000000000000L,
      PrivateKeyAccount(generationSignature) -> 1500000000000000L,
      PrivateKeyAccount(generationSignature) -> 2000000000000000L,
      PrivateKeyAccount(generationSignature) -> 2500000000000000L
    ).toMap
}<|MERGE_RESOLUTION|>--- conflicted
+++ resolved
@@ -39,16 +39,10 @@
       next :: acc
     }).reverse.tail
 
-<<<<<<< HEAD
-    val avgBT            = chain.map(_.baseTarget).sum / chain.length
-    val avgDelay         = chain.tail.map(_.delay).sum / (chain.length - 1)
-    val minersPerfomance = calcPerfomance(chain, miners)
-=======
     val avgBT    = chain.map(_.baseTarget).sum / chain.length
     val avgDelay = chain.tail.map(_.delay).sum / (chain.length - 1)
 
     val minersPerformance = calcPerfomance(chain, miners)
->>>>>>> 82698f82
 
     assert(minersPerformance.forall(p => p._2 < 1.1 && p._2 > 0.9))
     assert(avgDelay < 80000 && avgDelay > 40000)
