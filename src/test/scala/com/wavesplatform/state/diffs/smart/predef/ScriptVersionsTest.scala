package com.wavesplatform.state.diffs.smart.predef

import com.wavesplatform.TransactionGen
import com.wavesplatform.common.utils.EitherExt2
import com.wavesplatform.features.BlockchainFeatures
import com.wavesplatform.lang.Testing
import com.wavesplatform.lang.Version._
import com.wavesplatform.lang.v1.compiler.ExpressionCompilerV1
import com.wavesplatform.lang.v1.compiler.Terms.{EVALUATED, TRUE}
import com.wavesplatform.lang.v1.parser.Parser
import com.wavesplatform.settings.TestFunctionalitySettings
import com.wavesplatform.state.Blockchain
import com.wavesplatform.state.diffs._
import com.wavesplatform.transaction.smart.SetScriptTransaction
import com.wavesplatform.transaction.smart.script.ScriptRunner
import com.wavesplatform.transaction.smart.script.v1.ScriptV1
import com.wavesplatform.transaction.{GenesisTransaction, Transaction}
import com.wavesplatform.utils.{EmptyBlockchain, compilerContext}
import fastparse.core.Parsed.Success
import org.scalatest.prop.PropertyChecks
import org.scalatest.{FreeSpec, Matchers}
import org.scalacheck.Gen
import shapeless.Coproduct

class ScriptVersionsTest extends FreeSpec with PropertyChecks with Matchers with TransactionGen {
  def eval[T <: EVALUATED](script: String,
                           version: Version,
                           tx: Transaction = null,
                           blockchain: Blockchain = EmptyBlockchain): Either[String, EVALUATED] = {
    val Success(expr, _) = Parser.parseScript(script)
    for {
      compileResult <- ExpressionCompilerV1(compilerContext(version, isAssetScript = false), expr)
      (typedExpr, _) = compileResult
      s <- ScriptV1(version, typedExpr, checkSize = false)
      r <- ScriptRunner(blockchain.height, Coproduct(tx), blockchain, s, isTokenScript = false)._2
    } yield r

  }

  val duplicateNames =
    """
      |match tx {
      |  case tx: TransferTransaction => true
      |  case _ => false
      |}
    """.stripMargin

  val orderTypeBindings = "let t = Buy; t == Buy"

<<<<<<< HEAD
  "ScriptV1" - {
    "forbids duplicate names" in {
      import com.wavesplatform.lagonaki.mocks.TestBlock.{create => block}

      val Success(expr, _)      = Parser.parseScript(duplicateNames)
      val Right((typedExpr, _)) = ExpressionCompilerV1(compilerContext(V1, isAssetScript = false), expr)
      val settings = TestFunctionalitySettings.Enabled.copy(
        preActivatedFeatures =
          Map(BlockchainFeatures.SmartAccounts.id -> 0, BlockchainFeatures.Ride4DApps.id -> 0, BlockchainFeatures.SmartAccountTrading.id -> 3)
      )
      val setup = for {
        master <- accountGen
        ts     <- positiveLongGen
        genesis = GenesisTransaction.create(master, ENOUGH_AMT, ts).explicitGet()
        script  = ScriptV1(V1, typedExpr, checkSize = false).explicitGet()
        tx      = SetScriptTransaction.selfSigned(1, master, Some(script), 100000, ts + 1).explicitGet()
      } yield (genesis, tx)

      forAll(setup) {
        case (genesis, tx) =>
          assertDiffEi(Seq(block(Seq(genesis))), block(Seq(tx)), settings) { blockDiffEi =>
            blockDiffEi should produce("duplicate variable names")
          }

          assertDiffEi(Seq(block(Seq(genesis)), block(Seq())), block(Seq(tx)), settings) { blockDiffEi =>
            blockDiffEi shouldBe 'right
          }
      }
=======
  "allows duplicate names" in {
    forAll(transferV2Gen.flatMap(tx => Gen.oneOf(V1, V2).map(v => (tx, v)))) {
      case (tx, v) =>
        eval[EVALUATED](duplicateNames, v, tx) shouldBe Testing.evaluated(true)
>>>>>>> c8a25355
    }
  }

  "ScriptV1 - does not have bindings defined in V2" in {
    eval[EVALUATED](orderTypeBindings, V1) should produce("definition of 'Buy' is not found")
  }

  "ScriptV2" - {
    "has bindings defined in V2" in {
      eval[EVALUATED](orderTypeBindings, V2) shouldBe Testing.evaluated(true)
    }

    "only works after SmartAccountTrading feature activation" in {
      import com.wavesplatform.lagonaki.mocks.TestBlock.{create => block}

      val settings = TestFunctionalitySettings.Enabled.copy(preActivatedFeatures = Map(BlockchainFeatures.SmartAccountTrading.id -> 3))
      val setup = for {
        master <- accountGen
        ts     <- positiveLongGen
        genesis = GenesisTransaction.create(master, ENOUGH_AMT, ts).explicitGet()
        script  = ScriptV1(V2, TRUE, checkSize = false).explicitGet()
        tx      = SetScriptTransaction.selfSigned(1, master, Some(script), 100000, ts + 1).explicitGet()
      } yield (genesis, tx)

      forAll(setup) {
        case (genesis, tx) =>
          assertDiffEi(Seq(block(Seq(genesis))), block(Seq(tx)), settings) { blockDiffEi =>
            blockDiffEi should produce("Script version 2 has not been activated yet")
          }

          assertDiffEi(Seq(block(Seq(genesis)), block(Seq())), block(Seq(tx)), settings) { blockDiffEi =>
            blockDiffEi shouldBe 'right
          }
      }
    }
  }
}<|MERGE_RESOLUTION|>--- conflicted
+++ resolved
@@ -47,41 +47,11 @@
 
   val orderTypeBindings = "let t = Buy; t == Buy"
 
-<<<<<<< HEAD
-  "ScriptV1" - {
-    "forbids duplicate names" in {
-      import com.wavesplatform.lagonaki.mocks.TestBlock.{create => block}
 
-      val Success(expr, _)      = Parser.parseScript(duplicateNames)
-      val Right((typedExpr, _)) = ExpressionCompilerV1(compilerContext(V1, isAssetScript = false), expr)
-      val settings = TestFunctionalitySettings.Enabled.copy(
-        preActivatedFeatures =
-          Map(BlockchainFeatures.SmartAccounts.id -> 0, BlockchainFeatures.Ride4DApps.id -> 0, BlockchainFeatures.SmartAccountTrading.id -> 3)
-      )
-      val setup = for {
-        master <- accountGen
-        ts     <- positiveLongGen
-        genesis = GenesisTransaction.create(master, ENOUGH_AMT, ts).explicitGet()
-        script  = ScriptV1(V1, typedExpr, checkSize = false).explicitGet()
-        tx      = SetScriptTransaction.selfSigned(1, master, Some(script), 100000, ts + 1).explicitGet()
-      } yield (genesis, tx)
-
-      forAll(setup) {
-        case (genesis, tx) =>
-          assertDiffEi(Seq(block(Seq(genesis))), block(Seq(tx)), settings) { blockDiffEi =>
-            blockDiffEi should produce("duplicate variable names")
-          }
-
-          assertDiffEi(Seq(block(Seq(genesis)), block(Seq())), block(Seq(tx)), settings) { blockDiffEi =>
-            blockDiffEi shouldBe 'right
-          }
-      }
-=======
-  "allows duplicate names" in {
+  "ScriptV1 allows duplicate names" in {
     forAll(transferV2Gen.flatMap(tx => Gen.oneOf(V1, V2).map(v => (tx, v)))) {
       case (tx, v) =>
         eval[EVALUATED](duplicateNames, v, tx) shouldBe Testing.evaluated(true)
->>>>>>> c8a25355
     }
   }
 
