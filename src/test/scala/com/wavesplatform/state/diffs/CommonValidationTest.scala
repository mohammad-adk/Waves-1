--- conflicted
+++ resolved
@@ -10,16 +10,12 @@
 import org.scalatest.prop.PropertyChecks
 import org.scalatest.{Matchers, PropSpec}
 import scorex.lagonaki.mocks.TestBlock
-<<<<<<< HEAD
-import scorex.transaction.GenesisTransaction
-import scorex.transaction.transfer._
-=======
 import scorex.settings.TestFunctionalitySettings
-import scorex.transaction.assets.{IssueTransaction, SponsorFeeTransaction, TransferTransaction}
+import scorex.transaction.assets.{IssueTransactionV1, SponsorFeeTransaction}
 import scorex.transaction.smart.SetScriptTransaction
 import scorex.transaction.smart.script.v1.ScriptV1
+import scorex.transaction.transfer._
 import scorex.transaction.{GenesisTransaction, Transaction}
->>>>>>> b9f8276f
 
 class CommonValidationTest extends PropSpec with PropertyChecks with Matchers with TransactionGen with WithState with NoShrink {
 
@@ -102,15 +98,15 @@
   } yield {
     val genesisTx = GenesisTransaction.create(richAcc, ENOUGH_AMT, ts).explicitGet()
 
-    val issueTx = IssueTransaction
+    val issueTx = IssueTransactionV1
       .create(richAcc, "test".getBytes(), "desc".getBytes(), Long.MaxValue, 2, reissuable = false, Constants.UnitsInWave, ts)
       .explicitGet()
 
-    val transferWavesTx = TransferTransaction
+    val transferWavesTx = TransferTransactionV1
       .create(None, richAcc, recipientAcc, 10 * Constants.UnitsInWave, ts, None, 1 * Constants.UnitsInWave, Array.emptyByteArray)
       .explicitGet()
 
-    val transferAssetTx = TransferTransaction
+    val transferAssetTx = TransferTransactionV1
       .create(Some(issueTx.id()), richAcc, recipientAcc, 100, ts, None, 1 * Constants.UnitsInWave, Array.emptyByteArray)
       .explicitGet()
 
@@ -128,7 +124,7 @@
       )
       .explicitGet()
 
-    val transferAssetsBackTx = TransferTransaction
+    val transferAssetsBackTx = TransferTransactionV1
       .create(
         Some(issueTx.id()),
         recipientAcc,
