--- conflicted
+++ resolved
@@ -158,12 +158,9 @@
           case LeaseTransaction => TransactionFactory.lease(jsv.as[LeaseRequest], wallet, time)
           case LeaseCancelTransaction => TransactionFactory.leaseCancel(jsv.as[LeaseCancelRequest], wallet, time)
           case CreateAliasTransaction => TransactionFactory.alias(jsv.as[CreateAliasRequest], wallet, time)
-<<<<<<< HEAD
           case DataTransaction => TransactionFactory.data(jsv.as[DataRequest], wallet, time)
-=======
           case SetScriptTransaction => TransactionFactory.setScript(jsv.as[SetScriptRequest], wallet, time)
           case VersionedTransferTransaction => TransactionFactory.versionedTransfer(jsv.as[VersionedTransferRequest], wallet, time)
->>>>>>> 84bc1fbc
           case t => Left(GenericError(s"Bad transaction type: $t"))
         }
         txEi match {
@@ -192,12 +189,9 @@
           case LeaseTransaction => jsv.as[SignedLeaseRequest].toTx
           case LeaseCancelTransaction => jsv.as[SignedLeaseCancelRequest].toTx
           case CreateAliasTransaction => jsv.as[SignedCreateAliasRequest].toTx
-<<<<<<< HEAD
           case DataTransaction => jsv.as[SignedDataRequest].toTx
-=======
           case SetScriptTransaction=> jsv.as[SignedSetScriptRequest].toTx
           case VersionedTransferTransaction => jsv.as[SignedVersionedTransferRequest].toTx
->>>>>>> 84bc1fbc
           case t => Left(GenericError(s"Bad transaction type: $t"))
         }
         doBroadcast(req)
