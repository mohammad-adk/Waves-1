--- conflicted
+++ resolved
@@ -1,10 +1,9 @@
 package scorex.transaction
 
 import java.io.ByteArrayOutputStream
-<<<<<<< HEAD
-=======
 import java.nio.ByteBuffer
->>>>>>> c83b8454
+
+import java.io.ByteArrayOutputStream
 
 import com.google.common.primitives.{Bytes, Ints}
 import com.wavesplatform.network.TransactionMessageSpec
@@ -50,15 +49,7 @@
 
   override lazy val bytes: Array[Byte] = {
     val txCount = value.size.ensuring(_ <= Block.MaxTransactionsPerBlockVer3)
-    // https://stackoverflow.com/a/18247942/288091
-<<<<<<< HEAD
-    val size0 = (txCount & 0xFF).asInstanceOf[Byte]
-    val size1 = ((txCount >> 8) & 0xFF).asInstanceOf[Byte]
-    val serTxCount = Seq(size0, size1).toArray
-    TransactionsBlockField.serTxs(value, serTxCount)
-=======
     val bb = ByteBuffer.allocate(2)
     TransactionsBlockField.serTxs(value, bb.putShort(txCount.toShort).array)
->>>>>>> c83b8454
   }
 }