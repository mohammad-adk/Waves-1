package com.wavesplatform

import java.util.concurrent.locks.ReentrantReadWriteLock

import cats._
import com.google.common.cache.CacheBuilder
import com.wavesplatform.UtxPool.PessimisticPortfolios
import com.wavesplatform.settings.{FunctionalitySettings, UtxSettings}
import com.wavesplatform.state2.diffs.TransactionDiffer
import com.wavesplatform.state2.reader.{CompositeStateReader, StateReader}
<<<<<<< HEAD
import com.wavesplatform.state2.{ByteStr, Diff, Instrumented, Portfolio}
=======
import com.wavesplatform.state2.{ByteStr, Diff, Portfolio}
>>>>>>> 0076be88
import kamon.Kamon
import scorex.account.Address
import scorex.consensus.TransactionsOrdering
import scorex.transaction.ValidationError.GenericError
import scorex.transaction._
import scorex.utils.{ScorexLogging, Synchronized, Time}

import scala.concurrent.duration._
import scala.util.{Left, Right}

class UtxPool(time: Time,
              stateReader: StateReader,
              history: History,
              feeCalculator: FeeCalculator,
              fs: FunctionalitySettings,
              utxSettings: UtxSettings) extends Synchronized with ScorexLogging with Instrumented {

  def synchronizationToken: ReentrantReadWriteLock = new ReentrantReadWriteLock()

  private val transactions = Synchronized(Map.empty[ByteStr, Transaction])

  private lazy val knownTransactions = Synchronized {
    CacheBuilder
      .newBuilder()
      .maximumSize(utxSettings.maxSize * 2)
      .build[ByteStr, Either[ValidationError, Transaction]]()
  }

  private val pessimisticPortfolios = Synchronized(new PessimisticPortfolios)

  private val sizeStats = Kamon.metrics.histogram("utx-pool-size")
<<<<<<< HEAD
  private val processingTimeStats = Kamon.metrics.histogram("utx-transaction-processing-time")
=======
  private val putRequestStats = Kamon.metrics.counter("utx-pool-put-if-new")
>>>>>>> 0076be88

  private def removeExpired(currentTs: Long): Unit = write { implicit l =>
    def isExpired(tx: Transaction) = (currentTs - tx.timestamp).millis > utxSettings.maxTransactionAge

    transactions()
      .values
      .view
      .filter(isExpired)
      .foreach { tx =>
        transactions.transform(_ - tx.id)
        pessimisticPortfolios.mutate(_.remove(tx.id))
      }
  }

  def putIfNew(tx: Transaction): Either[ValidationError, Boolean] = write { implicit l =>
<<<<<<< HEAD
    measureSuccessful(processingTimeStats, {
      knownTransactions.mutate(cache =>
        Option(cache.getIfPresent(tx.id)) match {
          case Some(Right(_)) => Right(false)
          case Some(Left(er)) => Left(er)
          case None =>
            val res = for {
              _ <- Either.cond(transactions().size < utxSettings.maxSize, (), GenericError("Transaction pool size limit is reached"))
              _ <- feeCalculator.enoughFee(tx)
              diff <- TransactionDiffer(fs, history.lastBlockTimestamp(), time.correctedTime(), stateReader.height)(stateReader, tx)
            } yield {
              pessimisticPortfolios.mutate(_.add(tx.id, diff))
              transactions.transform(_.updated(tx.id, tx))
              tx
            }
            cache.put(tx.id, res)
            sizeStats.record(transactions().size)
            res.right.map(_ => true)
        })
    })
=======
    putRequestStats.increment()
    knownTransactions.mutate(cache =>
      Option(cache.getIfPresent(tx.id)) match {
        case Some(Right(_)) => Right(false)
        case Some(Left(er)) => Left(er)
        case None =>
          val res = for {
            _ <- Either.cond(transactions().size < utxSettings.maxSize, (), GenericError("Transaction pool size limit is reached"))
            _ <- feeCalculator.enoughFee(tx)
            diff <- TransactionDiffer(fs, history.lastBlock.map(_.timestamp), time.correctedTime(), stateReader.height)(stateReader, tx)
          } yield {
            pessimisticPortfolios.mutate(_.add(tx.id, diff))
            transactions.transform(_.updated(tx.id, tx))
            tx
          }
          cache.put(tx.id, res)
          sizeStats.record(transactions().size)
          res.right.map(_ => true)
      })
>>>>>>> 0076be88
  }

  def removeAll(tx: Traversable[Transaction]): Unit = write { implicit l =>
    removeExpired(time.correctedTime())
    tx.view.map(_.id).foreach { id =>
      knownTransactions.mutate(_.invalidate(id))
      transactions.transform(_ - id)
      pessimisticPortfolios.mutate(_.remove(id))
    }
  }

  def portfolio(addr: Address): Portfolio = read { implicit l =>
    val base = stateReader.accountPortfolio(addr)
    val foundInUtx = pessimisticPortfolios().getAggregated(addr)

    Monoid.combine(base, foundInUtx)
  }

  def all(): Seq[Transaction] = read { implicit l =>
    transactions().values.toSeq.sorted(TransactionsOrdering.InUTXPool)
  }

  def size: Int = read { implicit l => transactions().size }

  def transactionById(transactionId: ByteStr): Option[Transaction] = read { implicit l =>
    transactions().get(transactionId)
  }

  def packUnconfirmed(max: Int): Seq[Transaction] = write { implicit l =>
    val currentTs = time.correctedTime()
    removeExpired(currentTs)
    val differ = TransactionDiffer(fs, history.lastBlockTimestamp(), currentTs, stateReader.height) _
    val (invalidTxs, validTxs, _) = transactions()
      .values.toSeq
      .sorted(TransactionsOrdering.InUTXPool)
      .foldLeft((Seq.empty[ByteStr], Seq.empty[Transaction], Monoid[Diff].empty)) {
        case ((invalid, valid, diff), tx) if valid.size <= max =>
          differ(new CompositeStateReader(stateReader, diff.asBlockDiff), tx) match {
            case Right(newDiff) =>
              (invalid, tx +: valid, Monoid.combine(diff, newDiff))
            case Left(e) =>
              log.debug(s"Removing invalid transaction ${tx.id} from UTX: $e")
              (tx.id +: invalid, valid, diff)
          }
        case (r, _) => r
      }

    transactions.transform(_ -- invalidTxs)
    pessimisticPortfolios.mutate { p =>
      invalidTxs.foreach(p.remove)
    }
    validTxs.sorted(TransactionsOrdering.InBlock)
  }
}

object UtxPool {

  private class PessimisticPortfolios {
    private type Portfolios = Map[Address, Portfolio]

    private var transactionPortfolios = Map.empty[ByteStr, Portfolios]
    private var transactions = Map.empty[Address, Set[ByteStr]]

    def add(txId: ByteStr, txDiff: Diff): Unit = {
      val nonEmptyPessimisticPortfolios = txDiff.portfolios
        .mapValues(_.pessimistic)
        .filterNot {
          case (_, portfolio) => portfolio.isEmpty
        }

      if (nonEmptyPessimisticPortfolios.nonEmpty) {
        transactionPortfolios += txId -> nonEmptyPessimisticPortfolios
        nonEmptyPessimisticPortfolios.keys.foreach { address =>
          transactions += address -> (transactions.getOrElse(address, Set.empty) + txId)
        }
      }
    }

    def getAggregated(accountAddr: Address): Portfolio = {
      val portfolios = for {
        txIds <- transactions.get(accountAddr).toSeq
        txId <- txIds
        txPortfolios <- transactionPortfolios.get(txId)
        txAccountPortfolio <- txPortfolios.get(accountAddr)
      } yield txAccountPortfolio

      Monoid.combineAll[Portfolio](portfolios)
    }

    def remove(txId: ByteStr): Unit = {
      transactionPortfolios -= txId
      transactions = transactions.map { case (k, v) => k -> (v - txId) }
    }
  }

}<|MERGE_RESOLUTION|>--- conflicted
+++ resolved
@@ -8,11 +8,7 @@
 import com.wavesplatform.settings.{FunctionalitySettings, UtxSettings}
 import com.wavesplatform.state2.diffs.TransactionDiffer
 import com.wavesplatform.state2.reader.{CompositeStateReader, StateReader}
-<<<<<<< HEAD
 import com.wavesplatform.state2.{ByteStr, Diff, Instrumented, Portfolio}
-=======
-import com.wavesplatform.state2.{ByteStr, Diff, Portfolio}
->>>>>>> 0076be88
 import kamon.Kamon
 import scorex.account.Address
 import scorex.consensus.TransactionsOrdering
@@ -44,11 +40,8 @@
   private val pessimisticPortfolios = Synchronized(new PessimisticPortfolios)
 
   private val sizeStats = Kamon.metrics.histogram("utx-pool-size")
-<<<<<<< HEAD
   private val processingTimeStats = Kamon.metrics.histogram("utx-transaction-processing-time")
-=======
   private val putRequestStats = Kamon.metrics.counter("utx-pool-put-if-new")
->>>>>>> 0076be88
 
   private def removeExpired(currentTs: Long): Unit = write { implicit l =>
     def isExpired(tx: Transaction) = (currentTs - tx.timestamp).millis > utxSettings.maxTransactionAge
@@ -64,7 +57,7 @@
   }
 
   def putIfNew(tx: Transaction): Either[ValidationError, Boolean] = write { implicit l =>
-<<<<<<< HEAD
+    putRequestStats.increment()
     measureSuccessful(processingTimeStats, {
       knownTransactions.mutate(cache =>
         Option(cache.getIfPresent(tx.id)) match {
@@ -85,27 +78,6 @@
             res.right.map(_ => true)
         })
     })
-=======
-    putRequestStats.increment()
-    knownTransactions.mutate(cache =>
-      Option(cache.getIfPresent(tx.id)) match {
-        case Some(Right(_)) => Right(false)
-        case Some(Left(er)) => Left(er)
-        case None =>
-          val res = for {
-            _ <- Either.cond(transactions().size < utxSettings.maxSize, (), GenericError("Transaction pool size limit is reached"))
-            _ <- feeCalculator.enoughFee(tx)
-            diff <- TransactionDiffer(fs, history.lastBlock.map(_.timestamp), time.correctedTime(), stateReader.height)(stateReader, tx)
-          } yield {
-            pessimisticPortfolios.mutate(_.add(tx.id, diff))
-            transactions.transform(_.updated(tx.id, tx))
-            tx
-          }
-          cache.put(tx.id, res)
-          sizeStats.record(transactions().size)
-          res.right.map(_ => true)
-      })
->>>>>>> 0076be88
   }
 
   def removeAll(tx: Traversable[Transaction]): Unit = write { implicit l =>
