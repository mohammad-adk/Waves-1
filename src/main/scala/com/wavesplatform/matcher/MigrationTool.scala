package com.wavesplatform.matcher

import java.io.File
import java.util.{HashMap => JHashMap}

import com.google.common.base.Charsets.UTF_8
import com.google.common.primitives.Shorts
import com.typesafe.config.ConfigFactory
import com.wavesplatform.account.{Address, AddressScheme}
import com.wavesplatform.crypto.DigestSize
import com.wavesplatform.database.DBExt
import com.wavesplatform.db.openDB
import com.wavesplatform.matcher.api.DBUtils
import com.wavesplatform.matcher.model.LimitOrder
import com.wavesplatform.settings.{WavesSettings, loadConfig}
import com.wavesplatform.state.{ByteStr, EitherExt2}
import com.wavesplatform.transaction.AssetId
import com.wavesplatform.transaction.assets.exchange.AssetPair
import com.wavesplatform.utils.ScorexLogging
import org.iq80.leveldb.DB

import scala.collection.JavaConverters._

object MigrationTool extends ScorexLogging {
  private def collectStats(db: DB): Unit = {
    log.info("Collecting stats")
    val iterator = db.iterator()
    iterator.seekToFirst()

    val result = new JHashMap[Short, Stats]

    def add(prefix: Short, e: java.util.Map.Entry[Array[Byte], Array[Byte]]): Unit = {
      result.compute(
        prefix,
        (_, maybePrev) =>
          maybePrev match {
            case null => Stats(1, e.getKey.length, e.getValue.length)
            case prev => Stats(prev.entryCount + 1, prev.totalKeySize + e.getKey.length, prev.totalValueSize + e.getValue.length)
        }
      )
    }

    try {
      while (iterator.hasNext) {
        val e = iterator.next()
        e.getKey match {
          case SK.Orders(_)                => add(100.toShort, e)
          case SK.OrdersInfo(_)            => add(101.toShort, e)
          case SK.AddressToOrders(_)       => add(102.toShort, e)
          case SK.AddressToActiveOrders(_) => add(103.toShort, e)
          case SK.AddressPortfolio(_)      => add(104.toShort, e)
          case SK.Transactions(_)          => add(104.toShort, e)
          case SK.OrdersToTxIds(_)         => add(106.toShort, e)
          case bytes =>
            val prefix = Shorts.fromByteArray(bytes.take(2))
            add(prefix, e)
        }
      }
    } finally iterator.close()

    for ((k, s) <- result.asScala) {
      println(s"$k, ${s.entryCount}, ${s.totalKeySize}, ${s.totalValueSize}")
    }
  }

  private def deleteLegacyEntries(db: DB): Unit = {
    val keysToDelete = Seq.newBuilder[Array[Byte]]

    db.iterateOver("matcher:".getBytes(UTF_8)) { e =>
      keysToDelete += e.getKey
    }

    db.readWrite(rw => keysToDelete.result().foreach(rw.delete))
  }

  private def recalculateReservedBalance(db: DB): Unit = {
    log.info("Recalculating reserved balances")
    val calculatedReservedBalances = new JHashMap[Address, Map[Option[AssetId], Long]]()
<<<<<<< HEAD
    val ordersToDelete             = Seq.newBuilder[Array[Byte]]
    val orderInfoToUpdate          = Seq.newBuilder[(Array[Byte], OrderInfo)]
    val key                        = MatcherKeys.orderInfo(Array.emptyByteArray)
=======
    val ordersToDelete             = Seq.newBuilder[ByteStr]
    val key                        = MatcherKeys.orderInfo(ByteStr(Array.emptyByteArray))
>>>>>>> 24456546

    var discrepancyCounter = 0

    db.iterateOver(key.keyBytes) { e =>
      val orderId = new Array[Byte](DigestSize)
      Array.copy(e.getKey, 2, orderId, 0, DigestSize)
      val orderInfo = key.parse(e.getValue)
      if (!orderInfo.status.isFinal) {
        db.get(MatcherKeys.order(orderId)) match {
          case None =>
            log.info(s"Missing order $orderId")
            ordersToDelete += orderId
          case Some(order) =>
            calculatedReservedBalances.compute(
              order.sender, { (_, prevBalances) =>
                val lo             = LimitOrder(order)
                val spendId        = order.getSpendAssetId
                val spendRemaining = lo.getRawSpendAmount - orderInfo.totalSpend(lo)

                val r = Option(prevBalances).fold(Map(spendId -> spendRemaining)) { prevBalances =>
                  prevBalances.updated(spendId, prevBalances.getOrElse(spendId, 0L) + spendRemaining)
                }

                r.updated(None, r.getOrElse(None, 0L) + orderInfo.remainingFee)
              }
            )
        }
      }
    }

    log.info("Collecting all addresses")

    val addresses = Seq.newBuilder[Address]
    db.iterateOver(Shorts.toByteArray(5)) { e =>
      val addressBytes = new Array[Byte](Address.AddressLength)
      Array.copy(e.getKey, 2, addressBytes, 0, Address.AddressLength)
      addresses += Address.fromBytes(addressBytes).explicitGet()
    }

    log.info("Loading stored reserved balances")

    val allReservedBalances = addresses.result().map(a => a -> DBUtils.reservedBalance(db, a)).toMap

    if (allReservedBalances.size != calculatedReservedBalances.size()) {
      log.info(s"Calculated balances: ${calculatedReservedBalances.size()}, stored balances: ${allReservedBalances.size}")
    }

    val corrections = Seq.newBuilder[((Address, Option[AssetId]), Long)]
    var assetsToAdd = Map.empty[Address, Set[Option[AssetId]]]

    for (address <- allReservedBalances.keySet ++ calculatedReservedBalances.keySet().asScala) {
      val calculated = calculatedReservedBalances.getOrDefault(address, Map.empty)
      val stored     = allReservedBalances.getOrElse(address, Map.empty)
      if (calculated != stored) {
        for (assetId <- calculated.keySet ++ stored.keySet) {
          val calculatedBalance = calculated.getOrElse(assetId, 0L)
          val storedBalance     = stored.getOrElse(assetId, 0L)

          if (calculatedBalance != storedBalance) {
            if (!stored.contains(assetId)) assetsToAdd += address -> (assetsToAdd.getOrElse(address, Set.empty) + assetId)
            discrepancyCounter += 1
            corrections += (address, assetId) -> calculatedBalance
          }
        }
      }
    }

    log.info(s"Found $discrepancyCounter discrepancies; writing reserved balances")

    db.readWrite { rw =>
      for ((address, newAssetIds) <- assetsToAdd) {
        val k         = MatcherKeys.openVolumeSeqNr(address)
        val currSeqNr = rw.get(k)

        rw.put(k, currSeqNr + newAssetIds.size)
        for ((assetId, i) <- newAssetIds.zipWithIndex) {
          rw.put(MatcherKeys.openVolumeAsset(address, currSeqNr + 1 + i), assetId)
        }
      }

      for (((address, assetId), value) <- corrections.result()) {
        rw.put(MatcherKeys.openVolume(address, assetId), Some(value))
      }
    }

    log.info("Completed")
  }

  def main(args: Array[String]): Unit = {
    log.info(s"OK, engine start")

    val userConfig = args.headOption.fold(ConfigFactory.empty())(f => ConfigFactory.parseFile(new File(f)))
    val settings   = WavesSettings.fromConfig(loadConfig(userConfig))
    val db         = openDB(settings.matcherSettings.dataDir)

    AddressScheme.current = new AddressScheme {
      override val chainId: Byte = settings.blockchainSettings.addressSchemeCharacter.toByte
    }

    if (args(1) == "stats") {
      collectStats(db)
    } else if (args(1) == "ao") {
      val o = DBUtils.ordersByAddress(db, Address.fromString(args(2)).explicitGet(), Set.empty, false, Int.MaxValue)
      println(o.mkString("\n"))
    } else if (args(1) == "cb") {
      recalculateReservedBalance(db)
    } else if (args(1) == "rb") {
      for ((assetId, balance) <- DBUtils.reservedBalance(db, Address.fromString(args(2)).explicitGet())) {
        log.info(s"${AssetPair.assetIdStr(assetId)}: $balance")
      }
    } else if (args(1) == "ddd") {
      log.warn("DELETING LEGACY ENTRIES")
      deleteLegacyEntries(db)
      log.info("Finished deleting legacy entries")
    } else if (args(1) == "compact") {
      log.info("Compacting database")
      db.compactRange(null, null)
      log.info("Compaction complete")
    }

    db.close()
  }

  case class Stats(entryCount: Long, totalKeySize: Long, totalValueSize: Long)

  class SK[A](suffix: String, extractor: Array[Byte] => Option[A]) {
    val keyBytes = ("matcher:" + suffix + ":").getBytes(UTF_8)
    def unapply(bytes: Array[Byte]): Option[A] = {
      val (prefix, suffix) = bytes.splitAt(keyBytes.length)
      if (prefix.sameElements(keyBytes)) extractor(suffix) else None
    }
  }

  object SK {
    def apply[A](suffix: String, extractor: Array[Byte] => Option[A]) = new SK(suffix, extractor)

    private def byteStr(b: Array[Byte]) = ByteStr.decodeBase58(new String(b, UTF_8)).toOption
    private def addr(b: Array[Byte])    = Address.fromString(new String(b, UTF_8)).toOption

    val Orders                = SK("orders", byteStr)
    val OrdersInfo            = SK("infos", byteStr)
    val AddressToOrders       = SK("addr-orders", addr)
    val AddressToActiveOrders = SK("a-addr-orders", addr)
    val AddressPortfolio      = SK("portfolios", addr)
    val Transactions          = SK("transactions", byteStr)
    val OrdersToTxIds         = SK("ord-to-tx-ids", byteStr)
  }
}<|MERGE_RESOLUTION|>--- conflicted
+++ resolved
@@ -11,7 +11,7 @@
 import com.wavesplatform.database.DBExt
 import com.wavesplatform.db.openDB
 import com.wavesplatform.matcher.api.DBUtils
-import com.wavesplatform.matcher.model.LimitOrder
+import com.wavesplatform.matcher.model.{LimitOrder, OrderInfo}
 import com.wavesplatform.settings.{WavesSettings, loadConfig}
 import com.wavesplatform.state.{ByteStr, EitherExt2}
 import com.wavesplatform.transaction.AssetId
@@ -76,14 +76,9 @@
   private def recalculateReservedBalance(db: DB): Unit = {
     log.info("Recalculating reserved balances")
     val calculatedReservedBalances = new JHashMap[Address, Map[Option[AssetId], Long]]()
-<<<<<<< HEAD
     val ordersToDelete             = Seq.newBuilder[Array[Byte]]
     val orderInfoToUpdate          = Seq.newBuilder[(Array[Byte], OrderInfo)]
     val key                        = MatcherKeys.orderInfo(Array.emptyByteArray)
-=======
-    val ordersToDelete             = Seq.newBuilder[ByteStr]
-    val key                        = MatcherKeys.orderInfo(ByteStr(Array.emptyByteArray))
->>>>>>> 24456546
 
     var discrepancyCounter = 0
 
@@ -169,6 +164,17 @@
       }
     }
 
+    val allUpdatedOrderInfo = orderInfoToUpdate.result()
+    if (allUpdatedOrderInfo.nonEmpty) {
+      log.info(s"Writing ${allUpdatedOrderInfo.size} updated order info values")
+
+      db.readWrite { rw =>
+        for ((id, oi) <- allUpdatedOrderInfo) {
+          rw.put(MatcherKeys.orderInfo(id), oi)
+        }
+      }
+    }
+
     log.info("Completed")
   }
 
