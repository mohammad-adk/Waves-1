--- conflicted
+++ resolved
@@ -15,16 +15,12 @@
   import BasicMessagesRepo.specsByCodes
 
   override def encode(ctx: ChannelHandlerContext, msg: Message, out: util.List[AnyRef]) = msg match {
-<<<<<<< HEAD
-    case LocalScoreChanged(score) => out.add(RawBytes(ScoreMessageSpec.messageCode, ScoreMessageSpec.serializeData(score)))
-=======
     // Have no spec
     case r: RawBytes => out.add(r)
-    case LocalScoreChanged(score, _) => out.add(RawBytes(ScoreMessageSpec.messageCode, ScoreMessageSpec.serializeData(score)))
+    case LocalScoreChanged(score) => out.add(RawBytes(ScoreMessageSpec.messageCode, ScoreMessageSpec.serializeData(score)))
     case BlockForged(b) => out.add(RawBytes(BlockMessageSpec.messageCode, b.bytes()))
 
     // With a spec
->>>>>>> 799eeabb
     case GetPeers => out.add(RawBytes(GetPeersSpec.messageCode, Array[Byte]()))
     case k: KnownPeers => out.add(RawBytes(PeersSpec.messageCode, PeersSpec.serializeData(k)))
     case gs: GetSignatures => out.add(RawBytes(GetSignaturesSpec.messageCode, GetSignaturesSpec.serializeData(gs)))
