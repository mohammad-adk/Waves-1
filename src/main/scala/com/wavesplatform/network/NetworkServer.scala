--- conflicted
+++ resolved
@@ -38,16 +38,8 @@
       settings.networkSettings.nodeName, settings.networkSettings.nonce, settings.networkSettings.declaredAddress)
 
   private val scoreObserver = new RemoteScoreObserver(
-<<<<<<< HEAD
     settings.synchronizationSettings.scoreTTL,
-    history.lastBlockIds(settings.synchronizationSettings.maxRollback))
-=======
-      settings.synchronizationSettings.scoreTTL,
-      history.lastBlockIds(settings.synchronizationSettings.maxRollback), history.score())
-
-  private val blockchainReadiness = new AtomicBoolean(false)
-  def setBlockchainExpired(expired: Boolean): Unit = blockchainReadiness.compareAndSet(expired, !expired)
->>>>>>> 9804589b
+    history.lastBlockIds(settings.synchronizationSettings.maxRollback), history.score())
 
   private val discardingHandler = new DiscardingHandler(blockchainReadiness.get())
   private val specs: Map[Byte, MessageSpec[_ <: AnyRef]] = BasicMessagesRepo.specs.map(s => s.messageCode -> s).toMap
@@ -67,10 +59,7 @@
   private val lengthFieldPrepender = new LengthFieldPrepender(4)
 
   private val peerSynchronizer = new PeerSynchronizer(peerDatabase)
-<<<<<<< HEAD
-  private val errorHandler = new ErrorHandler(peerDatabase)
-=======
-  private val utxPoolSynchronizer = new UtxPoolSynchronizer(txHandler, allChannels)
+  private val utxPoolSynchronizer = new UtxPoolSynchronizer(utxPool, allChannels)
   // There are two error handlers by design. WriteErrorHandler adds a future listener to make sure writes to network
   // succeed. It is added to the head of pipeline (it's the closest of the two to actual network), because some writes
   // are initiated from the middle of the pipeline (e.g. extension requests). FatalErrorHandler, on the other hand,
@@ -79,7 +68,6 @@
   // application is terminated.
   private val writeErrorHandler = new WriteErrorHandler
   private val fatalErrorHandler = new FatalErrorHandler
->>>>>>> 9804589b
   private val historyReplier = new HistoryReplier(history, settings.synchronizationSettings.maxChainLength)
 
   private val inboundConnectionFilter = new InboundConnectionFilter(peerDatabase,
@@ -120,14 +108,9 @@
         new ExtensionBlocksLoader(history, settings.synchronizationSettings.synchronizationTimeout, peerDatabase),
         new OptimisticExtensionLoader,
         scoreObserver,
-<<<<<<< HEAD
-        coordinatorHandler -> coordinatorExecutor)))
-      .bind(settings.networkSettings.bindAddress)
-=======
         coordinatorHandler -> coordinatorExecutor,
         fatalErrorHandler)))
-      .bind(bindAddress)
->>>>>>> 9804589b
+      .bind(settings.networkSettings.bindAddress)
       .channel()
   }
 
