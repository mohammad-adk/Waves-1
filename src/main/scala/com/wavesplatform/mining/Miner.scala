package com.wavesplatform.mining

import java.util.concurrent.atomic.AtomicBoolean

import com.wavesplatform.network._
import com.wavesplatform.settings.WavesSettings
<<<<<<< HEAD
import com.wavesplatform.state2._
=======
>>>>>>> caff3fa6
import com.wavesplatform.state2.reader.StateReader
import com.wavesplatform.{Coordinator, UtxPool}
import io.netty.channel.group.ChannelGroup
import monix.eval.Task
import monix.execution._
import monix.execution.cancelables.{CompositeCancelable, SerialCancelable}
import scorex.account.PrivateKeyAccount
import scorex.block.{Block, MicroBlock}
import scorex.consensus.nxt.NxtLikeConsensusBlockData
import scorex.transaction.PoSCalc._
import scorex.transaction.{BlockchainUpdater, CheckpointService, History, ValidationError}
import scorex.utils.{ScorexLogging, Time}
import scorex.wallet.Wallet

import scala.concurrent.duration._

class Miner(
               allChannels: ChannelGroup,
               blockchainReadiness: AtomicBoolean,
               blockchainUpdater: BlockchainUpdater,
               checkpoint: CheckpointService,
               history: History,
               stateReader: StateReader,
               settings: WavesSettings,
               timeService: Time,
               utx: UtxPool,
               wallet: Wallet) extends ScorexLogging {

  import Miner._

  private implicit val scheduler = Scheduler.fixedPool(name = "miner-pool", poolSize = 2)

  private val minerSettings = settings.minerSettings
  private val blockchainSettings = settings.blockchainSettings
  private lazy val processBlock = Coordinator.processBlock(checkpoint, history, blockchainUpdater, timeService, stateReader, utx, blockchainReadiness, Miner.this, settings) _

<<<<<<< HEAD
  private val scheduledAttempts = TrieMap.empty[ByteStr, Cancelable]
  @volatile private var microBlockMiner: Option[Cancelable] = None
=======
  private val scheduledAttempts = SerialCancelable()
>>>>>>> caff3fa6

  private def checkAge(parentHeight: Int, parent: Block): Either[String, Unit] =
    Either.cond(parentHeight == 1, (), (timeService.correctedTime() - parent.timestamp).millis)
      .left.flatMap(blockAge => Either.cond(blockAge <= minerSettings.intervalAfterLastBlockThenGenerationIsAllowed, (),
      s"BlockChain is too old (last block ${parent.uniqueId} generated $blockAge ago)"
    ))

  private def generateOneBlockTask(account: PrivateKeyAccount, parentHeight: Int, parent: Block,
                                   greatGrandParent: Option[Block], balance: Long)(delay: FiniteDuration): Task[Either[String, Block]] = Task {
    val pc = allChannels.size()
    lazy val lastBlockKernelData = parent.consensusData
    lazy val currentTime = timeService.correctedTime()
    log.debug(s"${System.currentTimeMillis()}: Corrected time: $currentTime")
    lazy val h = calcHit(lastBlockKernelData, account)
    lazy val t = calcTarget(parent, currentTime, balance)
    for {
      _ <- Either.cond(pc >= minerSettings.quorum, (), s"Quorum not available ($pc/${minerSettings.quorum}, not forging block with ${account.address}")
      _ <- Either.cond(h < t, (), s"${System.currentTimeMillis()}: Hit $h was NOT less than target $t, not forging block with ${account.address}")
      _ = log.debug(s"Forging with ${account.address}, H $h < T $t, balance $balance, prev block ${parent.uniqueId}")
      _ = log.debug(s"Previous block ID ${parent.uniqueId} at $parentHeight with target ${lastBlockKernelData.baseTarget}")
      avgBlockDelay = blockchainSettings.genesisSettings.averageBlockDelay
      btg = calcBaseTarget(avgBlockDelay, parentHeight, parent, greatGrandParent, currentTime)
      gs = calcGeneratorSignature(lastBlockKernelData, account)
      consensusData = NxtLikeConsensusBlockData(btg, gs)
      unconfirmed = utx.packUnconfirmed(minerSettings.maxTransactionsInKeyBlock)
      _ = log.debug(s"Adding ${unconfirmed.size} unconfirmed transaction(s) to new block")
      block = Block.buildAndSign(Version, currentTime, parent.uniqueId, consensusData, unconfirmed, account)
    } yield block
  }.delayExecution(delay)

<<<<<<< HEAD

  private def generateOneMicroBlockTask(account: PrivateKeyAccount, accumulatedBlock: Block): Task[Either[ValidationError, Option[Block]]] = Task {
    log.trace("attempting to generate microblock")
    val pc = peerCount
    lazy val unconfirmed = utx.packUnconfirmed(MaxTransactionsPerMicroblock)
    if (pc < minerSettings.quorum) {
      log.trace(s"Quorum not available ($pc/${minerSettings.quorum}, not forging block with ${account.address}")
      Right(None)
    }
    else if (unconfirmed.isEmpty) {
      log.trace("skipping microBlock because no txs in utx pool")
      Right(None)
    } else {
      val signed = Block.buildAndSign(version = 3,
        timestamp = accumulatedBlock.timestamp,
        reference = accumulatedBlock.reference,
        consensusData = accumulatedBlock.consensusData,
        transactionData = accumulatedBlock.transactionData ++ unconfirmed,
        signer = account)
      for {
        micro <- MicroBlock.buildAndSign(account, unconfirmed, accumulatedBlock.signerData.signature, signed.signerData.signature)
        _ <- Coordinator.processMicroBlock(checkpoint, history, blockchainUpdater, utx)(micro)
      } yield {
        log.trace(s"Locally mined MicroBlock(id=${trim(micro.uniqueId)}")
        allChannels.broadcast(MicroBlockInv(micro.totalResBlockSig))
        Some(signed)
      }
    }
  }.delayExecution(minerSettings.microBlockInterval)

  private def generateMicroBlockSequence(account: PrivateKeyAccount, accumulatedBlock: Block): Task[Unit] =
    generateOneMicroBlockTask(account, accumulatedBlock).flatMap {
      case Left(err) => Task(log.warn("Error generating microblock: " + err.toString))
      case Right(maybeNewTotal) => generateMicroBlockSequence(account, maybeNewTotal.getOrElse(accumulatedBlock))
    }

  private def generateBlockTask(account: PrivateKeyAccount): Task[Unit] = Task {
=======
  private def generateBlockTask(account: PrivateKeyAccount): Option[Task[Unit]] = {
>>>>>>> caff3fa6
    val height = history.height()
    val lastBlock = history.lastBlock.get
    val grandParent = history.parent(lastBlock, 2)
    (for {
      _ <- checkAge(height, history.lastBlock.get)
      ts <- nextBlockGenerationTime(height, stateReader, blockchainSettings.functionalitySettings, lastBlock, account)
    } yield ts) match {
<<<<<<< HEAD
      case Left(err) => log.debug(s"NOT scheduling block generation: $err")
      case Right(ts) =>
        val offset = calcOffset(timeService, ts, minerSettings.minimalBlockGenerationOffset)
        val key = ByteStr(account.publicKey)
        scheduledAttempts.remove(key).foreach(_.cancel())
        log.trace(s"Scheduling mining task for account=$account in $offset, referencing ${trim(lastBlock.uniqueId)})")
        val balance = generatingBalance(stateReader, blockchainSettings.functionalitySettings, account, height)
        val blockGenTask = generateOneBlockTask(account, height, lastBlock, grandParent, balance)(offset).flatMap {
          case Right(block) =>
            Coordinator.processBlock(checkpoint, history, blockchainUpdater, timeService, stateReader,
              utx, blockchainReadiness, settings)(block, local = true) match {
              case Left(err) => Task(log.warn(err.toString))
              case Right(score) => Task {
                allChannels.broadcast(LocalScoreChanged(score))
                allChannels.broadcast(BlockForged(block))
                scheduleMining()
                startMicroBlockMining(account, block)
              }
            }
          case Left(err) =>
            scheduledAttempts.remove(key)
            log.debug(s"No block generated because $err, retrying")
            generateBlockTask(account)
        }
        scheduledAttempts.put(key, blockGenTask.runAsync)
    }
  }

  def scheduleMining(): Unit = {
    log.debug(s"Miner notified of new block")
    scheduledAttempts.values.foreach(_.cancel)
    scheduledAttempts.clear()
    if (wallet.privateKeyAccount(history.lastBlock.get.signerData.generator).isLeft) {
      microBlockMiner.foreach(_.cancel())
      microBlockMiner = None
    }
    wallet.privateKeyAccounts().foreach(generateBlockTask(_).runAsync)
=======
      case Right(ts) =>
        val offset = calcOffset(timeService, ts)
        log.debug(s"Next attempt for acc=$account in $offset")
        val balance = generatingBalance(stateReader, blockchainSettings.functionalitySettings, account, height)
        Some(generateOneBlockTask(account, height, lastBlock, grandParent, balance)(offset).map {
          case Right(block) => Some(Task {
            processBlock(block, true) match {
              case Left(err) => log.warn(err.toString)
              case Right(score) =>
                allChannels.broadcast(LocalScoreChanged(score))
                allChannels.broadcast(BlockForged(block))
            }
          })
          case Left(err) =>
            log.debug(s"No block generated because $err, retrying")
            generateBlockTask(account)
        }.map(_.getOrElse(Task.unit)).flatten)
      case Left(err) =>
        log.debug(s"Not scheduling block mining because $err")
        None
    }
  }

  def lastBlockChanged(): Unit = {
    log.debug(s"Miner notified of new block, restarting all mining tasks")
    scheduledAttempts := CompositeCancelable.fromSet(
      wallet.privateKeyAccounts().flatMap(generateBlockTask).map(_.runAsync).toSet)
>>>>>>> caff3fa6
  }

  private def startMicroBlockMining(account: PrivateKeyAccount, lastBlock: Block): Unit = {
    microBlockMiner = Some(generateMicroBlockSequence(account, lastBlock).runAsync)
    log.trace("requested to generate microblock")
  }

  def shutdown(): Unit = ()
}

object Miner extends ScorexLogging {

  val MaxTransactionsPerMicroblock: Int = 255
  val Version: Byte = 3

  def calcOffset(timeService: Time, calculatedTimestamp: Long, minimalBlockGenerationOffset: FiniteDuration): FiniteDuration = {
    val calculatedGenerationTimestamp = (Math.ceil(calculatedTimestamp / 1000.0) * 1000).toLong
    val calculatedOffset = calculatedGenerationTimestamp - timeService.correctedTime()
    Math.max(minimalBlockGenerationOffset.toMillis, calculatedOffset).millis
  }
}<|MERGE_RESOLUTION|>--- conflicted
+++ resolved
@@ -4,10 +4,7 @@
 
 import com.wavesplatform.network._
 import com.wavesplatform.settings.WavesSettings
-<<<<<<< HEAD
 import com.wavesplatform.state2._
-=======
->>>>>>> caff3fa6
 import com.wavesplatform.state2.reader.StateReader
 import com.wavesplatform.{Coordinator, UtxPool}
 import io.netty.channel.group.ChannelGroup
@@ -42,14 +39,10 @@
 
   private val minerSettings = settings.minerSettings
   private val blockchainSettings = settings.blockchainSettings
-  private lazy val processBlock = Coordinator.processBlock(checkpoint, history, blockchainUpdater, timeService, stateReader, utx, blockchainReadiness, Miner.this, settings) _
+  private lazy val processBlock = Coordinator.processBlock(checkpoint, history, blockchainUpdater, timeService, stateReader, utx, blockchainReadiness, settings) _
 
-<<<<<<< HEAD
-  private val scheduledAttempts = TrieMap.empty[ByteStr, Cancelable]
-  @volatile private var microBlockMiner: Option[Cancelable] = None
-=======
   private val scheduledAttempts = SerialCancelable()
->>>>>>> caff3fa6
+  private val microBlockAttempt = SerialCancelable()
 
   private def checkAge(parentHeight: Int, parent: Block): Either[String, Unit] =
     Either.cond(parentHeight == 1, (), (timeService.correctedTime() - parent.timestamp).millis)
@@ -80,11 +73,10 @@
     } yield block
   }.delayExecution(delay)
 
-<<<<<<< HEAD
 
   private def generateOneMicroBlockTask(account: PrivateKeyAccount, accumulatedBlock: Block): Task[Either[ValidationError, Option[Block]]] = Task {
     log.trace("attempting to generate microblock")
-    val pc = peerCount
+    val pc = allChannels.size()
     lazy val unconfirmed = utx.packUnconfirmed(MaxTransactionsPerMicroblock)
     if (pc < minerSettings.quorum) {
       log.trace(s"Quorum not available ($pc/${minerSettings.quorum}, not forging block with ${account.address}")
@@ -117,10 +109,7 @@
       case Right(maybeNewTotal) => generateMicroBlockSequence(account, maybeNewTotal.getOrElse(accumulatedBlock))
     }
 
-  private def generateBlockTask(account: PrivateKeyAccount): Task[Unit] = Task {
-=======
   private def generateBlockTask(account: PrivateKeyAccount): Option[Task[Unit]] = {
->>>>>>> caff3fa6
     val height = history.height()
     val lastBlock = history.lastBlock.get
     val grandParent = history.parent(lastBlock, 2)
@@ -128,47 +117,8 @@
       _ <- checkAge(height, history.lastBlock.get)
       ts <- nextBlockGenerationTime(height, stateReader, blockchainSettings.functionalitySettings, lastBlock, account)
     } yield ts) match {
-<<<<<<< HEAD
-      case Left(err) => log.debug(s"NOT scheduling block generation: $err")
       case Right(ts) =>
         val offset = calcOffset(timeService, ts, minerSettings.minimalBlockGenerationOffset)
-        val key = ByteStr(account.publicKey)
-        scheduledAttempts.remove(key).foreach(_.cancel())
-        log.trace(s"Scheduling mining task for account=$account in $offset, referencing ${trim(lastBlock.uniqueId)})")
-        val balance = generatingBalance(stateReader, blockchainSettings.functionalitySettings, account, height)
-        val blockGenTask = generateOneBlockTask(account, height, lastBlock, grandParent, balance)(offset).flatMap {
-          case Right(block) =>
-            Coordinator.processBlock(checkpoint, history, blockchainUpdater, timeService, stateReader,
-              utx, blockchainReadiness, settings)(block, local = true) match {
-              case Left(err) => Task(log.warn(err.toString))
-              case Right(score) => Task {
-                allChannels.broadcast(LocalScoreChanged(score))
-                allChannels.broadcast(BlockForged(block))
-                scheduleMining()
-                startMicroBlockMining(account, block)
-              }
-            }
-          case Left(err) =>
-            scheduledAttempts.remove(key)
-            log.debug(s"No block generated because $err, retrying")
-            generateBlockTask(account)
-        }
-        scheduledAttempts.put(key, blockGenTask.runAsync)
-    }
-  }
-
-  def scheduleMining(): Unit = {
-    log.debug(s"Miner notified of new block")
-    scheduledAttempts.values.foreach(_.cancel)
-    scheduledAttempts.clear()
-    if (wallet.privateKeyAccount(history.lastBlock.get.signerData.generator).isLeft) {
-      microBlockMiner.foreach(_.cancel())
-      microBlockMiner = None
-    }
-    wallet.privateKeyAccounts().foreach(generateBlockTask(_).runAsync)
-=======
-      case Right(ts) =>
-        val offset = calcOffset(timeService, ts)
         log.debug(s"Next attempt for acc=$account in $offset")
         val balance = generatingBalance(stateReader, blockchainSettings.functionalitySettings, account, height)
         Some(generateOneBlockTask(account, height, lastBlock, grandParent, balance)(offset).map {
@@ -178,6 +128,8 @@
               case Right(score) =>
                 allChannels.broadcast(LocalScoreChanged(score))
                 allChannels.broadcast(BlockForged(block))
+                scheduleMining()
+                startMicroBlockMining(account, block)
             }
           })
           case Left(err) =>
@@ -190,15 +142,15 @@
     }
   }
 
-  def lastBlockChanged(): Unit = {
+  def scheduleMining(): Unit = {
     log.debug(s"Miner notified of new block, restarting all mining tasks")
     scheduledAttempts := CompositeCancelable.fromSet(
       wallet.privateKeyAccounts().flatMap(generateBlockTask).map(_.runAsync).toSet)
->>>>>>> caff3fa6
+    microBlockAttempt := SerialCancelable()
   }
 
   private def startMicroBlockMining(account: PrivateKeyAccount, lastBlock: Block): Unit = {
-    microBlockMiner = Some(generateMicroBlockSequence(account, lastBlock).runAsync)
+    microBlockAttempt := generateMicroBlockSequence(account, lastBlock).runAsync
     log.trace("requested to generate microblock")
   }
 
