package com.wavesplatform.state2.diffs

import cats.Monoid
import cats.implicits._
import com.wavesplatform.settings.FunctionalitySettings
import com.wavesplatform.state2._
import com.wavesplatform.state2.diffs._
import com.wavesplatform.state2.patch.LeasePatch
import com.wavesplatform.state2.reader.{CompositeStateReader, StateReader}
import scorex.account.Account
import scorex.block.Block
import scorex.transaction.{AssetAcc, ValidationError}
import scorex.utils.ScorexLogging


object BlockDiffer extends ScorexLogging {

  val emptyDiff: Diff = Monoid[Diff].empty
  val rightEmptyDiff: Either[ValidationError, Diff] = Right(emptyDiff)

  def apply(settings: FunctionalitySettings)(s: StateReader, block: Block): Either[ValidationError, BlockDiff] = {

    val currentBlockHeight = s.height + 1

    val txDiffer = TransactionDiffer(settings, block.timestamp, currentBlockHeight) _

    val txsDiffEi = block.transactionData.foldLeft(rightEmptyDiff) { case (ei, tx) => ei match {
      case Left(error) => Left(error)
      case Right(diff) =>
        txDiffer(new CompositeStateReader(s, diff.asBlockDiff), tx)
          .map(newDiff => diff.combine(newDiff))
    }
    }

    lazy val accountPortfolioFeesMap: List[(Account, Portfolio)] = block.feesDistribution.toList.map {
      case (AssetAcc(account, maybeAssetId), feeVolume) =>
        account -> (maybeAssetId match {
          case None => Portfolio(feeVolume, LeaseInfo.empty, Map.empty)
          case Some(assetId) => Portfolio(0L, LeaseInfo.empty, Map(EqByteArray(assetId) -> feeVolume))
        })
    }
    lazy val feeDiff = Monoid[Diff].combineAll(accountPortfolioFeesMap.map { case (acc, p) =>
      new Diff(Map.empty, Map(acc -> p), Map.empty, Map.empty, Map.empty, Map.empty, Seq.empty)
    })

    txsDiffEi
      .map(_.combine(feeDiff))
      .map(d => if (currentBlockHeight == settings.resetEffectiveBalancesAtHeight)
        Monoid.combine(d, LeasePatch(new CompositeStateReader(s, d.asBlockDiff)))
      else d)
      .map(diff => {
        val newSnapshots = diff.portfolios
          .filter { case (acc, portfolioDiff) => portfolioDiff.balance != 0 || portfolioDiff.effectiveBalance != 0 }
          .map { case (acc, portfolioDiff) =>
            val oldPortfolio = s.accountPortfolio(acc)
            acc -> Map(currentBlockHeight -> Snapshot(
              prevHeight = s.lastUpdateHeight(acc).getOrElse(0),
              balance = oldPortfolio.balance + portfolioDiff.balance,
              effectiveBalance = oldPortfolio.effectiveBalance + portfolioDiff.effectiveBalance))
          }
<<<<<<< HEAD
        BlockDiff(diff, 1, newSnapshots)
=======
          .toSet

        BlockDiff(diff, 1, effectiveBalanceSnapshots)
>>>>>>> a6a107de
      }
      )
  }


  def unsafeDiffMany(settings: FunctionalitySettings, log: (String) => Unit = _ => ())(s: StateReader, blocks: Seq[Block]): BlockDiff = {
    val r = blocks.foldLeft(Monoid[BlockDiff].empty) { case (diff, block) =>
      val blockDiff = apply(settings)(new CompositeStateReader(s, diff), block).explicitGet()
      if (diff.heightDiff % 1000 == 0) {
        log(s"Rebuilt ${diff.heightDiff} blocks out of ${blocks.size}")
      }
      Monoid[BlockDiff].combine(diff, blockDiff)
    }
<<<<<<< HEAD
=======
    log(s"Rebuild of ${blocks.size} completed")
    r
  }
>>>>>>> a6a107de
}<|MERGE_RESOLUTION|>--- conflicted
+++ resolved
@@ -58,13 +58,7 @@
               balance = oldPortfolio.balance + portfolioDiff.balance,
               effectiveBalance = oldPortfolio.effectiveBalance + portfolioDiff.effectiveBalance))
           }
-<<<<<<< HEAD
         BlockDiff(diff, 1, newSnapshots)
-=======
-          .toSet
-
-        BlockDiff(diff, 1, effectiveBalanceSnapshots)
->>>>>>> a6a107de
       }
       )
   }
@@ -78,10 +72,7 @@
       }
       Monoid[BlockDiff].combine(diff, blockDiff)
     }
-<<<<<<< HEAD
-=======
     log(s"Rebuild of ${blocks.size} completed")
     r
   }
->>>>>>> a6a107de
 }