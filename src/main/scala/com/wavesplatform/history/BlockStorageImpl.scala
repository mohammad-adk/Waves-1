package com.wavesplatform.history

import java.io.File

import com.wavesplatform.settings.BlockchainSettings
import com.wavesplatform.state2.reader.StateReader
import com.wavesplatform.state2.{BlockchainUpdaterImpl, StateStorage, StateWriterImpl}
import org.h2.mvstore.MVStore
import scorex.transaction.{CheckpointService, History}
import scorex.utils.ScorexLogging
import com.wavesplatform.state2._

object BlockStorageImpl extends ScorexLogging {

<<<<<<< HEAD
  import BlockStorageImpl._

  val blockchainStore: MVStore = createMVStore(settings.blockchainFile)
  val stateStore: MVStore = createMVStore(settings.stateFile)
  val checkpointStore: MVStore = createMVStore(settings.checkpointFile)
  val historyWriter = new HistoryWriterImpl(blockchainStore)
  val stateWriter = new StateWriterImpl(new StateStorage(stateStore))
  val checkpointService = new CheckpointServiceImpl(checkpointStore)
  val bcUpdater = new BlockchainUpdaterImpl(stateWriter, settings.functionalitySettings, settings.minimumInMemoryDiffSize, historyWriter)
=======
  def apply(settings: BlockchainSettings): (CheckpointService, History, StateReader, BlockchainUpdaterImpl) = {
>>>>>>> 97d7f511

    val checkpointService = {
      val checkpointStore: MVStore = createMVStore(settings.checkpointFile)
      new CheckpointServiceImpl(checkpointStore)
    }

    val historyWriter = {
      val blockchainStore = createMVStore(settings.blockchainFile)
      HistoryWriterImpl(blockchainStore).left.flatMap { err =>
        log.error(err + s", recreating ${settings.stateFile} and ${settings.blockchainFile}")
        blockchainStore.closeImmediately()
        delete(settings.stateFile)
        delete(settings.blockchainFile)
        HistoryWriterImpl(createMVStore(settings.blockchainFile))
      }.explicitGet()
    }

    val stateWriter = new StateWriterImpl({
      val stateStore = createMVStore(settings.stateFile)
      StateStorage(stateStore).left.flatMap { err =>
        log.error(err + s", recreating ${settings.stateFile}")
        stateStore.closeImmediately()
        delete(settings.stateFile)
        StateStorage(createMVStore(settings.stateFile))
      }.explicitGet()
    })

    val bcUpdater = new BlockchainUpdaterImpl(stateWriter, settings.functionalitySettings, historyWriter)

    (checkpointService, historyWriter, stateWriter, bcUpdater)
  }

  private def delete(fileName: String) = {
    if (!new File(fileName).delete()) {
      throw new Exception(s"Unable to delete $fileName")
    }
  }

  private def createMVStore(fileName: String): MVStore = {
    def stringToOption(s: String) = Option(s).filter(_.trim.nonEmpty)

    stringToOption(fileName) match {
      case Some(s) =>
        val file = new File(s)
        file.getParentFile.mkdirs().ensuring(file.getParentFile.exists())

        new MVStore.Builder().fileName(s).compress().open()
      case None =>
        new MVStore.Builder().open()
    }
  }
}<|MERGE_RESOLUTION|>--- conflicted
+++ resolved
@@ -12,19 +12,7 @@
 
 object BlockStorageImpl extends ScorexLogging {
 
-<<<<<<< HEAD
-  import BlockStorageImpl._
-
-  val blockchainStore: MVStore = createMVStore(settings.blockchainFile)
-  val stateStore: MVStore = createMVStore(settings.stateFile)
-  val checkpointStore: MVStore = createMVStore(settings.checkpointFile)
-  val historyWriter = new HistoryWriterImpl(blockchainStore)
-  val stateWriter = new StateWriterImpl(new StateStorage(stateStore))
-  val checkpointService = new CheckpointServiceImpl(checkpointStore)
-  val bcUpdater = new BlockchainUpdaterImpl(stateWriter, settings.functionalitySettings, settings.minimumInMemoryDiffSize, historyWriter)
-=======
   def apply(settings: BlockchainSettings): (CheckpointService, History, StateReader, BlockchainUpdaterImpl) = {
->>>>>>> 97d7f511
 
     val checkpointService = {
       val checkpointStore: MVStore = createMVStore(settings.checkpointFile)
@@ -52,7 +40,7 @@
       }.explicitGet()
     })
 
-    val bcUpdater = new BlockchainUpdaterImpl(stateWriter, settings.functionalitySettings, historyWriter)
+    val bcUpdater = new BlockchainUpdaterImpl(stateWriter, settings.functionalitySettings, settings.minimumInMemoryDiffSize, historyWriter)
 
     (checkpointService, historyWriter, stateWriter, bcUpdater)
   }
